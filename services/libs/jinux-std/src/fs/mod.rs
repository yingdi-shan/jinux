--- conflicted
+++ resolved
@@ -1,11 +1,8 @@
 pub mod device;
 pub mod devpts;
 pub mod epoll;
-<<<<<<< HEAD
 pub mod exfat;
-=======
 pub mod ext2;
->>>>>>> e0a796a1
 pub mod file_handle;
 pub mod file_table;
 pub mod fs_resolver;
