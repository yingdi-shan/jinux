use core::ops::Range;

use super::{
    dentry::{ExfatBitmapDentry, ExfatDentry, ExfatDentryIterator},
    fat::{ClusterID, ExfatChain},
    fs::ExfatFS,
};
use crate::{fs::exfat::fat::FatChainFlags, prelude::*};
use align_ext::AlignExt;
use bitvec::prelude::*;

//TODO:use u64
type BitStore = u8;
pub(super) const EXFAT_RESERVED_CLUSTERS: u32 = 2;
const BITS_PER_BYTE: usize = 8;

#[derive(Debug, Default)]
pub struct ExfatBitmap {
    /// start cluster of allocation bitmap
    chain: ExfatChain,
    // TODO: use jinux_util::bitmap
    bitvec: BitVec<BitStore>,

    free_cluster_num: u32,
    fs: Weak<ExfatFS>,
}

impl ExfatBitmap {
    pub fn load_bitmap(fs: Weak<ExfatFS>) -> Result<Self> {
        let root_cluster = fs.upgrade().unwrap().super_block().root_dir;
        let chain = ExfatChain::new(fs.clone(), root_cluster, FatChainFlags::ALLOC_POSSIBLE);

        let dentry_iterator = ExfatDentryIterator::new(chain, 0, None)?;

        for dentry_result in dentry_iterator {
            let dentry = dentry_result?;
            if let ExfatDentry::Bitmap(bitmap_dentry) = dentry {
                //If the last bit of bitmap is 0, it is a valid bitmap.
                if (bitmap_dentry.flags & 0x1) == 0 {
                    return Self::allocate_bitmap(fs, &bitmap_dentry);
                }
            }
        }

        return_errno_with_message!(Errno::EINVAL, "Unable to find bitmap")
    }

    fn fs(&self) -> Arc<ExfatFS> {
        self.fs.upgrade().unwrap()
    }

    fn used(&self, bit: usize) -> bool {
        *(self.bitvec.get(bit).unwrap())
    }

    fn allocate_bitmap(fs: Weak<ExfatFS>, dentry: &ExfatBitmapDentry) -> Result<Self> {
        let chain = ExfatChain::new(
            fs.clone(),
            dentry.start_cluster,
            FatChainFlags::ALLOC_POSSIBLE,
        );
        let mut buf = vec![0; dentry.size as usize];
        chain.read_at(0, &mut buf)?;
        let mut free_cluster_num = 0;
        for idx in 0..fs.upgrade().unwrap().super_block().num_clusters - EXFAT_RESERVED_CLUSTERS {
            if (buf[idx as usize / BITS_PER_BYTE] & (1 << (idx % BITS_PER_BYTE as u32))) == 0 {
                free_cluster_num += 1;
            }
        }
        Ok(ExfatBitmap {
            chain,
            bitvec: BitVec::from_slice(&buf),
            free_cluster_num,
            fs,
        })
    }

    pub fn set_bitmap_used(&mut self, cluster: u32, sync: bool) -> Result<()> {
        self.set_bitmap_range(cluster..cluster + 1, true, sync)
    }

    pub fn set_bitmap_unused(&mut self, cluster: u32, sync: bool) -> Result<()> {
        self.set_bitmap_range(cluster..cluster + 1, false, sync)
    }

    pub fn set_bitmap_range_used(&mut self, clusters: Range<ClusterID>, sync: bool) -> Result<()> {
        self.set_bitmap_range(clusters, true, sync)
    }

    pub fn set_bitmap_range_unused(
        &mut self,
        clusters: Range<ClusterID>,
        sync: bool,
    ) -> Result<()> {
        self.set_bitmap_range(clusters, false, sync)
    }

    pub fn is_cluster_free(&self, cluster: u32) -> Result<bool> {
        self.is_cluster_range_free(cluster..cluster + 1)
    }

    pub fn is_cluster_range_free(&self, clusters: Range<ClusterID>) -> Result<bool> {
        if !self.fs().is_cluster_range_valid(clusters.clone()) {
            return_errno_with_message!(Errno::EINVAL, "invalid cluster ranges.")
        }

        for id in clusters {
            if self.bitvec[(id - EXFAT_RESERVED_CLUSTERS) as usize] {
                return Ok(false);
            }
        }
        Ok(true)
    }

    //Return the first free cluster
    pub fn find_next_free_cluster(&self, cluster: u32) -> Result<u32> {
        let clusters = self.find_next_free_cluster_range(cluster, 1)?;
        Ok(clusters.start)
    }

    //Return the first free cluster chunk, set cluster_num=1 to find a single cluster
    pub fn find_next_free_cluster_range(
        &self,
        search_start_cluster: ClusterID,
        cluster_num: u32,
    ) -> Result<Range<ClusterID>> {
        if !self
            .fs()
            .is_cluster_range_valid(search_start_cluster..search_start_cluster + cluster_num)
        {
            return_errno_with_message!(Errno::ENOSPC, "free contigous clusters not avalable")
        }

        let mut cur_index = search_start_cluster - EXFAT_RESERVED_CLUSTERS;
        let end_index = self.fs().super_block().num_clusters - EXFAT_RESERVED_CLUSTERS;
        let search_end_index = end_index - cluster_num + 1;
        let mut range_start_index: ClusterID;

        while cur_index < search_end_index {
            if !self.used(cur_index as usize) {
                range_start_index = cur_index;
                let mut cnt = 0;
                while cnt < cluster_num && cur_index < end_index && !self.used(cur_index as usize) {
                    cnt += 1;
                    cur_index += 1;
                }
                if cnt >= cluster_num {
                    return Ok(range_start_index + EXFAT_RESERVED_CLUSTERS
                        ..range_start_index + EXFAT_RESERVED_CLUSTERS + cluster_num);
                }
            }
            cur_index += 1;
        }
        return_errno!(Errno::ENOSPC)
    }

    pub fn find_next_free_cluster_range_fast(
        &self,
        search_start_cluster: ClusterID,
        cluster_num: u32,
    ) -> Result<Range<ClusterID>> {
        if !self
            .fs()
            .is_cluster_range_valid(search_start_cluster..search_start_cluster + cluster_num)
        {
            return_errno!(Errno::ENOSPC)
        }

        let bytes: &[BitStore] = self.bitvec.as_raw_slice();
        let unit_size: u32 = (BITS_PER_BYTE * core::mem::size_of::<BitStore>()) as u32;
        let start_cluster_index = search_start_cluster - EXFAT_RESERVED_CLUSTERS;
        let mut cur_unit_index = start_cluster_index / unit_size;
        let mut cur_unit_offset = start_cluster_index % unit_size;
        let total_cluster_num = self.fs().super_block().num_clusters - EXFAT_RESERVED_CLUSTERS;
        let complete_unit_num = total_cluster_num / unit_size;
        let rest_cluster_num = total_cluster_num % unit_size;
        let mut head_cluster_num;
        let mut mid_unit_num;
        let mut tail_cluster_num;
        let mut found: bool = false;
        let mut result_bit_index = 0;
        if cluster_num > unit_size {
            // treat a continuous bit chunk as lead_bits+mid_units+tail_bits
            // mid_units are unit aligned
            // for example: 11110000 00000000 00000000 00111111
            //                  **** -------- -------- ..
            //                  ^(start bit)
            // (*): head_bits;  (-): mid_units;  (.): tail_bits
            // the start bit can be identified with a pair (cur_unit_index, cur_unit_offset)
            while cur_unit_index < complete_unit_num {
                found = true;
                head_cluster_num = unit_size - cur_unit_offset;
                mid_unit_num = (cluster_num - head_cluster_num) / unit_size;
                tail_cluster_num = (cluster_num - head_cluster_num) % unit_size;

                // if the last complete unit to be checked is out of range, stop searching
                if cur_unit_index + mid_unit_num >= complete_unit_num {
                    found = false;
                    break;
                }

                // first, check for the head bits
                let leading_zeros = bytes[cur_unit_index as usize].leading_zeros();
                if head_cluster_num > leading_zeros {
                    cur_unit_offset = unit_size - leading_zeros;
                    if cur_unit_offset == unit_size {
                        cur_unit_index += 1;
                        cur_unit_offset = 0;
                    }
                    found = false;
                    continue;
                }

                // then check for the mid units, these units should be all zero
                // due to previous check, there will be no array out of bounds situation
                for i in 1..mid_unit_num + 1 {
                    if bytes[(cur_unit_index + i) as usize] != 0 {
                        cur_unit_index += i;
                        cur_unit_offset =
                            unit_size - bytes[(cur_unit_index + i) as usize].leading_zeros();
                        if cur_unit_offset == unit_size {
                            cur_unit_index += 1;
                            cur_unit_offset = 0;
                        }
                        found = false;
                        break;
                    }
                }

                if !found {
                    continue;
                }

                // at last, check for the tail bits
                let mut tail_byte: u8 = 0;
                if cur_unit_index + mid_unit_num + 1 == complete_unit_num {
                    // for the tail part, there are two special cases:
                    //      1. this part is out of range;
                    //      2. this part exists, but are partly invaild;
                    if rest_cluster_num == 0 {
                        // in this case, the tail part is out of range
                        found = tail_cluster_num == 0;
                        result_bit_index = cur_unit_index * unit_size + cur_unit_offset;
                        break;
                    } else {
                        // in this case, the tail unit isn't a complete unit, we should set the invaild part of this unit to 1
                        // the invaild part <=> high (unit_size - rest_cluster_num) bits of tail unit
                        tail_byte |= 0xFF_u8 - ((1_u8 << rest_cluster_num) - 1);
                    }
                }
                tail_byte |= bytes[(cur_unit_index + mid_unit_num + 1) as usize];
                let tailing_zeros = tail_byte.trailing_zeros();
                if tail_cluster_num > tailing_zeros {
                    cur_unit_index = cur_unit_index + mid_unit_num + 1;
                    cur_unit_offset = tailing_zeros + 1;
                    if cur_unit_offset == unit_size {
                        cur_unit_index += 1;
                        cur_unit_offset = 0;
                    }
                    found = false;
                    continue;
                }

                // if we reach here, it means we have found a result
                result_bit_index = cur_unit_index * unit_size + cur_unit_offset;
                break;
            }
            if found {
                Ok(result_bit_index + EXFAT_RESERVED_CLUSTERS
                    ..result_bit_index + EXFAT_RESERVED_CLUSTERS + cluster_num)
            } else {
                return_errno!(Errno::ENOSPC)
            }
        } else {
            // cluster_num <= unit_size, back to the simple function
            self.find_next_free_cluster_range(search_start_cluster, cluster_num)
        }
    }

    pub fn free_clusters(&self) -> u32 {
        self.free_cluster_num
    }

    fn set_bitmap_range(
        &mut self,
        clusters: Range<ClusterID>,
        bit: bool,
        sync: bool,
    ) -> Result<()> {
        if !self.fs().is_cluster_range_valid(clusters.clone()) {
            return_errno_with_message!(Errno::EINVAL, "invalid cluster ranges.")
        }

        for cluster_id in clusters.clone() {
            let index = (cluster_id - EXFAT_RESERVED_CLUSTERS) as usize;
            let old_bit = self.used(index);
            self.bitvec.set(index, bit);
<<<<<<< HEAD
            if old_bit == false && bit == true {
                self.free_cluster_num -= 1;
            }
            else if old_bit == true && bit == false{
=======
            if !old_bit && bit {
                self.free_cluster_num -= 1;
            } else if old_bit && !bit {
>>>>>>> 0473ae4f
                self.free_cluster_num += 1;
            }
        }

        self.write_bitmap_range_to_disk(clusters.clone(), sync)?;
<<<<<<< HEAD
        
=======

>>>>>>> 0473ae4f
        Ok(())
    }

    fn write_bitmap_range_to_disk(&self, clusters: Range<ClusterID>, sync: bool) -> Result<()> {
        let unit_size = core::mem::size_of::<BitStore>() * BITS_PER_BYTE;
        let start_byte_off: usize = (clusters.start - EXFAT_RESERVED_CLUSTERS) as usize / unit_size;
        let end_byte_off: usize =
            ((clusters.end - EXFAT_RESERVED_CLUSTERS) as usize).align_up(unit_size) / unit_size;

        let bytes: &[BitStore] = self.bitvec.as_raw_slice();
        let byte_chunk = &bytes[start_byte_off..end_byte_off];

        self.chain.write_at(start_byte_off, byte_chunk)?;
        Ok(())
    }
}<|MERGE_RESOLUTION|>--- conflicted
+++ resolved
@@ -295,26 +295,15 @@
             let index = (cluster_id - EXFAT_RESERVED_CLUSTERS) as usize;
             let old_bit = self.used(index);
             self.bitvec.set(index, bit);
-<<<<<<< HEAD
-            if old_bit == false && bit == true {
-                self.free_cluster_num -= 1;
-            }
-            else if old_bit == true && bit == false{
-=======
             if !old_bit && bit {
                 self.free_cluster_num -= 1;
             } else if old_bit && !bit {
->>>>>>> 0473ae4f
                 self.free_cluster_num += 1;
             }
         }
 
         self.write_bitmap_range_to_disk(clusters.clone(), sync)?;
-<<<<<<< HEAD
-        
-=======
-
->>>>>>> 0473ae4f
+
         Ok(())
     }
 
