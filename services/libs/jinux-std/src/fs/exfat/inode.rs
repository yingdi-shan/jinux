--- conflicted
+++ resolved
@@ -361,67 +361,6 @@
         Ok(())
     }
 
-<<<<<<< HEAD
-=======
-    // allocate clusters in fat mode, return the first allocated cluster id. Bitmap need to be already locked.
-    fn alloc_cluster_fat(
-        &mut self,
-        num_to_be_allocated: u32,
-        sync_bitmap: bool,
-        bitmap: &mut SpinLockGuard<'_, ExfatBitmap>,
-    ) -> Result<ClusterID> {
-        let fs = self.fs();
-
-        let sb = fs.super_block();
-        let mut alloc_start_cluster = 0;
-        let mut prev_cluster = 0;
-        let mut cur_cluster = EXFAT_FIRST_CLUSTER;
-        for i in 0..num_to_be_allocated {
-            cur_cluster = bitmap.find_next_free_cluster(cur_cluster)?;
-            bitmap.set_bitmap_used(cur_cluster, sync_bitmap)?;
-            if i == 0 {
-                alloc_start_cluster = cur_cluster;
-            } else {
-                fs.write_next_fat(prev_cluster, FatValue::Next(cur_cluster))?;
-            }
-            prev_cluster = cur_cluster;
-        }
-        fs.write_next_fat(prev_cluster, FatValue::EndOfChain)?;
-        Ok(alloc_start_cluster)
-    }
-
-    fn free_cluster_fat(
-        &mut self,
-        start_cluster: ClusterID,
-        free_num: u32,
-        sync_bitmap: bool,
-        bitmap: &mut SpinLockGuard<'_, ExfatBitmap>,
-    ) -> Result<()> {
-        let fs = self.fs();
-
-        let mut cur_cluster = start_cluster;
-        for i in 0..free_num {
-            bitmap.set_bitmap_unused(cur_cluster, sync_bitmap)?;
-            match fs.read_next_fat(cur_cluster)? {
-                FatValue::Next(data) => {
-                    cur_cluster = data;
-                    if i == free_num - 1 {
-                        return_errno_with_message!(Errno::EINVAL, "invalid fat entry")
-                    }
-                }
-                FatValue::EndOfChain => {
-                    if i != free_num - 1 {
-                        return_errno_with_message!(Errno::EINVAL, "invalid fat entry")
-                    }
-                }
-                _ => return_errno_with_message!(Errno::EINVAL, "invalid fat entry"),
-            }
-        }
-
-        Ok(())
-    }
-
->>>>>>> 777dfcf9
     //Get the physical cluster id from the logical cluster id in the inode.
     fn get_physical_cluster(&self, logical: ClusterID) -> Result<ClusterID> {
         let chain = self.start_chain.walk(logical)?;
