use core::{sync::atomic::AtomicUsize};

use super::{block_device::BlockDevice, super_block::ExfatSuperBlock, inode::ExfatInode, balloc::ExfatBitmap, upcase_table::ExfatUpcaseTable};

use crate::{fs::{exfat::constants::*, utils::SuperBlock,utils::{FileSystem, Inode}}, return_errno, return_errno_with_message,prelude::*};
use alloc::boxed::Box;

use super::super_block::ExfatBootSector;
use super::utils::le16_to_cpu;

pub(super) use jinux_frame::vm::VmIo;
use crate::fs::utils::FsFlags;
use crate::fs::exfat::fat::ExfatChain;

#[derive(Debug)]
pub struct ExfatFS{
    block_device: Box<dyn BlockDevice>,
    super_block: ExfatSuperBlock,

    root: Arc<ExfatInode>,
    
    bitmap: Arc<Mutex<ExfatBitmap>>,

    upcase_table: Arc<ExfatUpcaseTable>,

    mount_option:ExfatMountOptions,
    //Used for inode allocation.
    highest_inode_number:AtomicUsize,
    //TODO: Should add a no_std hashmap crate like hashbrown.
    //inode_cache : HashMap<Arc<ExfatInode>>

    //We need to hold the mutex before accessing bitmap or inode, otherwise there will be deadlocks.
    mutex: Mutex<()>

}

impl ExfatFS{
    pub fn open(block_device:Box<dyn BlockDevice>,mount_option:ExfatMountOptions) -> Result<Arc<Self>> {
        //Load the super_block
        let super_block = Self::read_super_block(block_device.as_ref())?;

        let mut exfat_fs = Arc::new(ExfatFS{
            block_device,
            super_block,
            root:Arc::new(ExfatInode::default()),
            bitmap:Arc::new(Mutex::new(ExfatBitmap::default())),
            upcase_table:Arc::new(ExfatUpcaseTable::empty()),
            mount_option,
            highest_inode_number:AtomicUsize::new((EXFAT_ROOT_INO + 1)as usize),
            mutex:Mutex::new(())
        });

        // TODO: if the main superblock is corrupted, should we load the backup?
        
        //Verify boot region
        Self::verify_boot_region(exfat_fs.block_device())?;
        
        let upcase_table = ExfatUpcaseTable::load_upcase_table(Arc::downgrade(&exfat_fs))?;

        let bitmap = ExfatBitmap::load_bitmap(Arc::downgrade(&exfat_fs))?;
        let root = ExfatFS::read_root(exfat_fs.clone())?;

        let fs_mut = Arc::get_mut(&mut exfat_fs).unwrap();
        fs_mut.bitmap = Arc::new(Mutex::new(bitmap));
        fs_mut.root = root;
        fs_mut.upcase_table = Arc::new(upcase_table);

        //TODO: Handle UTF-8

        //TODO: Init Inode Hash Table.

        //TODO: Init NLS Table
       

        //TODO: Insert root to inode hash table

        Ok(exfat_fs)
    }

    pub(super) fn alloc_inode_number(&self) -> usize {
        self.highest_inode_number.fetch_add(1, core::sync::atomic::Ordering::SeqCst)
    }

    fn read_root(fs:Arc<ExfatFS>) -> Result<Arc<ExfatInode>> {
        ExfatInode::read_inode(fs.clone(),ExfatChain { dir: fs.super_block.root_dir, size: 0, flags: ALLOC_FAT_CHAIN },0,EXFAT_ROOT_INO)
    }


    //TODO: Check boot signature and boot checksum.
    fn verify_boot_region(block_device:& dyn BlockDevice) -> Result<()> {
        todo!()
    }

    fn read_super_block(block_device:& dyn BlockDevice) -> Result<ExfatSuperBlock> {
        let boot_sector = block_device.read_val::<ExfatBootSector>(0)?;
        /* check the validity of BOOT */
        if le16_to_cpu(boot_sector.signature) != BOOT_SIGNATURE {
            return_errno_with_message!(Errno::EINVAL,"invalid boot record signature");
        }
      
        if !boot_sector.fs_name.eq(STR_EXFAT.as_bytes()) {
            return_errno_with_message!(Errno::EINVAL,"invalid fs name");
        }

        /*
	    * must_be_zero field must be filled with zero to prevent mounting
	    * from FAT volume.
	    */
        if boot_sector.must_be_zero.iter().any(|&x| x!=0) {
            return_errno!(Errno::EINVAL);
        }

        if boot_sector.num_fats != 1 && boot_sector.num_fats != 2 {
            return_errno_with_message!(Errno::EINVAL,"bogus number of FAT structure");
        }

        /*
	    * sect_size_bits could be at least 9 and at most 12.
	    */

        //FIXEME: Should I allocate memory for error message?
        if boot_sector.sector_size_bits < EXFAT_MIN_SECT_SIZE_BITS || boot_sector.sector_size_bits > EXFAT_MAX_SECT_SIZE_BITS {
            
            return_errno_with_message!(Errno::EINVAL,"bogus sector size bits");
        }

        if boot_sector.sector_per_cluster_bits > EXFAT_MAX_SECT_SIZE_BITS {
            return_errno_with_message!(Errno::EINVAL,"bogus sector size bits per cluster");
        }

        let super_block = ExfatSuperBlock::try_from(boot_sector)?;

        /* check consistencies */
        if ((super_block.num_fat_sectors as u64) << boot_sector.sector_size_bits) < (super_block.num_clusters as u64) * 4 {
            return_errno_with_message!(Errno::EINVAL,"bogus fat length");
        }

        if super_block.data_start_sector < super_block.fat1_start_sector + (super_block.num_fat_sectors as u64 * boot_sector.num_fats as u64) {
            return_errno_with_message!(Errno::EINVAL,"bogus data start vector");
        }

        if (super_block.vol_flags & VOLUME_DIRTY as u32) != 0 {
            warn!("Volume was not properly unmounted. Some data may be corrupt. Please run fsck.")
        }

        if (super_block.vol_flags & MEDIA_FAILURE as u32 ) != 0 {
            warn!("Medium has reported failures. Some data may be lost.")
        }

        Self::calibrate_blocksize(&super_block,1 << boot_sector.sector_size_bits)?;

        Ok(super_block)


    }

    fn calibrate_blocksize(super_block:&ExfatSuperBlock,logical_sec:u32) -> Result<()> {
        //TODO: logical_sect should be larger than block_size.
        Ok(())
    }

    pub fn block_device(&self) -> &dyn BlockDevice{
        self.block_device.as_ref()
    }

    pub fn super_block(&self) -> ExfatSuperBlock {
        self.super_block
    }

<<<<<<< HEAD
    pub fn bitmap(&self) -> Weak<ExfatBitmap> {
        Arc::downgrade(&self.bitmap)
    }

    pub fn root_inode(&self) -> Result<Arc<ExfatInode>> {
        unimplemented!()
=======
    pub fn bitmap(&self) -> Arc<Mutex<ExfatBitmap>> {
        self.bitmap.clone()
    }

    pub fn root_inode(&self) -> Arc<ExfatInode> {
        self.root.clone()
>>>>>>> 19b4ce1e
    }

    pub(super) fn lock(&self) -> MutexGuard<'_, ()>{
        self.mutex.lock()
    }

    pub(super) fn cluster_to_off(&self,cluster:u32) -> usize{
        (((((cluster - EXFAT_RESERVED_CLUSTERS) as u64) << self.super_block.sect_per_cluster_bits) + self.super_block.data_start_sector)*self.super_block.sector_size as u64) as usize
    }

    pub(super) fn is_valid_cluster(&self,cluster:u32) -> bool {
        cluster >= EXFAT_RESERVED_CLUSTERS && cluster < self.super_block.num_clusters
    }

<<<<<<< HEAD
    pub fn is_valid_cluster_chunk(&self,start_cluster:u32, cluster_num:u32) -> bool {
        start_cluster >= EXFAT_RESERVED_CLUSTERS && start_cluster + cluster_num - 1 < self.super_block.num_clusters
    }

    pub fn set_volume_dirty(&mut self) {
=======
    pub(super) fn is_valid_cluster_chunk(&self,start_cluster:u32, cluster_num:u32) -> bool {
        start_cluster >= EXFAT_RESERVED_CLUSTERS && start_cluster + cluster_num - 1 < self.super_block.num_clusters
    }

    pub(super) fn set_volume_dirty(&mut self) {
>>>>>>> 19b4ce1e
        todo!();
    }

    pub fn mount_option(&self) -> ExfatMountOptions{
        self.mount_option.clone()
    }
}


impl FileSystem for ExfatFS {
    fn sync(&self) -> Result<()> {
        // TODO:Should sync all inodes in the file system.
        todo!();
    }

    fn root_inode(&self) -> Arc<dyn Inode> {
        todo!();
    }

    fn sb(&self) -> SuperBlock {
        unimplemented!()
    }

    fn flags(&self) -> FsFlags {
        FsFlags::DENTRY_UNEVICTABLE
    }
}

    
// Name pub structures
pub struct ExfatUniName {
    name: [u16; MAX_NAME_LENGTH + 3],
    name_hash: u16,
    name_len: u8,
}



//First empty entry hint information
pub struct ExfatHintFemp {
    eidx: i32,
    count: i32,
    cur: ExfatChain,
}

pub struct ExfatHint {
    clu: u32,
    eidx_or_off: u32,
}

#[derive(Clone,Debug)]
// Error handling 
pub enum ExfatErrorMode {
    ErrorsCont,
    ErrorsPanic,
    ErrorsRo,
}

#[derive(Clone,Debug)]
//Mount options
pub struct ExfatMountOptions {
    pub(super) fs_uid: usize,
    pub(super) fs_gid: usize,
    pub(super) fs_fmask: u16,
    pub(super) fs_dmask: u16,
    pub(super) allow_utime: u16,
    pub(super) iocharset: String,
    pub(super) errors: ExfatErrorMode,
    pub(super) utf8: bool,
    pub(super) sys_tz: bool,
    pub(super) discard: bool,
    pub(super) keep_last_dots: bool,
    pub(super) time_offset: i32,
}

<|MERGE_RESOLUTION|>--- conflicted
+++ resolved
@@ -1,286 +1,269 @@
-use core::{sync::atomic::AtomicUsize};
-
-use super::{block_device::BlockDevice, super_block::ExfatSuperBlock, inode::ExfatInode, balloc::ExfatBitmap, upcase_table::ExfatUpcaseTable};
-
-use crate::{fs::{exfat::constants::*, utils::SuperBlock,utils::{FileSystem, Inode}}, return_errno, return_errno_with_message,prelude::*};
-use alloc::boxed::Box;
-
-use super::super_block::ExfatBootSector;
-use super::utils::le16_to_cpu;
-
-pub(super) use jinux_frame::vm::VmIo;
-use crate::fs::utils::FsFlags;
-use crate::fs::exfat::fat::ExfatChain;
-
-#[derive(Debug)]
-pub struct ExfatFS{
-    block_device: Box<dyn BlockDevice>,
-    super_block: ExfatSuperBlock,
-
-    root: Arc<ExfatInode>,
-    
-    bitmap: Arc<Mutex<ExfatBitmap>>,
-
-    upcase_table: Arc<ExfatUpcaseTable>,
-
-    mount_option:ExfatMountOptions,
-    //Used for inode allocation.
-    highest_inode_number:AtomicUsize,
-    //TODO: Should add a no_std hashmap crate like hashbrown.
-    //inode_cache : HashMap<Arc<ExfatInode>>
-
-    //We need to hold the mutex before accessing bitmap or inode, otherwise there will be deadlocks.
-    mutex: Mutex<()>
-
-}
-
-impl ExfatFS{
-    pub fn open(block_device:Box<dyn BlockDevice>,mount_option:ExfatMountOptions) -> Result<Arc<Self>> {
-        //Load the super_block
-        let super_block = Self::read_super_block(block_device.as_ref())?;
-
-        let mut exfat_fs = Arc::new(ExfatFS{
-            block_device,
-            super_block,
-            root:Arc::new(ExfatInode::default()),
-            bitmap:Arc::new(Mutex::new(ExfatBitmap::default())),
-            upcase_table:Arc::new(ExfatUpcaseTable::empty()),
-            mount_option,
-            highest_inode_number:AtomicUsize::new((EXFAT_ROOT_INO + 1)as usize),
-            mutex:Mutex::new(())
-        });
-
-        // TODO: if the main superblock is corrupted, should we load the backup?
-        
-        //Verify boot region
-        Self::verify_boot_region(exfat_fs.block_device())?;
-        
-        let upcase_table = ExfatUpcaseTable::load_upcase_table(Arc::downgrade(&exfat_fs))?;
-
-        let bitmap = ExfatBitmap::load_bitmap(Arc::downgrade(&exfat_fs))?;
-        let root = ExfatFS::read_root(exfat_fs.clone())?;
-
-        let fs_mut = Arc::get_mut(&mut exfat_fs).unwrap();
-        fs_mut.bitmap = Arc::new(Mutex::new(bitmap));
-        fs_mut.root = root;
-        fs_mut.upcase_table = Arc::new(upcase_table);
-
-        //TODO: Handle UTF-8
-
-        //TODO: Init Inode Hash Table.
-
-        //TODO: Init NLS Table
-       
-
-        //TODO: Insert root to inode hash table
-
-        Ok(exfat_fs)
-    }
-
-    pub(super) fn alloc_inode_number(&self) -> usize {
-        self.highest_inode_number.fetch_add(1, core::sync::atomic::Ordering::SeqCst)
-    }
-
-    fn read_root(fs:Arc<ExfatFS>) -> Result<Arc<ExfatInode>> {
-        ExfatInode::read_inode(fs.clone(),ExfatChain { dir: fs.super_block.root_dir, size: 0, flags: ALLOC_FAT_CHAIN },0,EXFAT_ROOT_INO)
-    }
-
-
-    //TODO: Check boot signature and boot checksum.
-    fn verify_boot_region(block_device:& dyn BlockDevice) -> Result<()> {
-        todo!()
-    }
-
-    fn read_super_block(block_device:& dyn BlockDevice) -> Result<ExfatSuperBlock> {
-        let boot_sector = block_device.read_val::<ExfatBootSector>(0)?;
-        /* check the validity of BOOT */
-        if le16_to_cpu(boot_sector.signature) != BOOT_SIGNATURE {
-            return_errno_with_message!(Errno::EINVAL,"invalid boot record signature");
-        }
-      
-        if !boot_sector.fs_name.eq(STR_EXFAT.as_bytes()) {
-            return_errno_with_message!(Errno::EINVAL,"invalid fs name");
-        }
-
-        /*
-	    * must_be_zero field must be filled with zero to prevent mounting
-	    * from FAT volume.
-	    */
-        if boot_sector.must_be_zero.iter().any(|&x| x!=0) {
-            return_errno!(Errno::EINVAL);
-        }
-
-        if boot_sector.num_fats != 1 && boot_sector.num_fats != 2 {
-            return_errno_with_message!(Errno::EINVAL,"bogus number of FAT structure");
-        }
-
-        /*
-	    * sect_size_bits could be at least 9 and at most 12.
-	    */
-
-        //FIXEME: Should I allocate memory for error message?
-        if boot_sector.sector_size_bits < EXFAT_MIN_SECT_SIZE_BITS || boot_sector.sector_size_bits > EXFAT_MAX_SECT_SIZE_BITS {
-            
-            return_errno_with_message!(Errno::EINVAL,"bogus sector size bits");
-        }
-
-        if boot_sector.sector_per_cluster_bits > EXFAT_MAX_SECT_SIZE_BITS {
-            return_errno_with_message!(Errno::EINVAL,"bogus sector size bits per cluster");
-        }
-
-        let super_block = ExfatSuperBlock::try_from(boot_sector)?;
-
-        /* check consistencies */
-        if ((super_block.num_fat_sectors as u64) << boot_sector.sector_size_bits) < (super_block.num_clusters as u64) * 4 {
-            return_errno_with_message!(Errno::EINVAL,"bogus fat length");
-        }
-
-        if super_block.data_start_sector < super_block.fat1_start_sector + (super_block.num_fat_sectors as u64 * boot_sector.num_fats as u64) {
-            return_errno_with_message!(Errno::EINVAL,"bogus data start vector");
-        }
-
-        if (super_block.vol_flags & VOLUME_DIRTY as u32) != 0 {
-            warn!("Volume was not properly unmounted. Some data may be corrupt. Please run fsck.")
-        }
-
-        if (super_block.vol_flags & MEDIA_FAILURE as u32 ) != 0 {
-            warn!("Medium has reported failures. Some data may be lost.")
-        }
-
-        Self::calibrate_blocksize(&super_block,1 << boot_sector.sector_size_bits)?;
-
-        Ok(super_block)
-
-
-    }
-
-    fn calibrate_blocksize(super_block:&ExfatSuperBlock,logical_sec:u32) -> Result<()> {
-        //TODO: logical_sect should be larger than block_size.
-        Ok(())
-    }
-
-    pub fn block_device(&self) -> &dyn BlockDevice{
-        self.block_device.as_ref()
-    }
-
-    pub fn super_block(&self) -> ExfatSuperBlock {
-        self.super_block
-    }
-
-<<<<<<< HEAD
-    pub fn bitmap(&self) -> Weak<ExfatBitmap> {
-        Arc::downgrade(&self.bitmap)
-    }
-
-    pub fn root_inode(&self) -> Result<Arc<ExfatInode>> {
-        unimplemented!()
-=======
-    pub fn bitmap(&self) -> Arc<Mutex<ExfatBitmap>> {
-        self.bitmap.clone()
-    }
-
-    pub fn root_inode(&self) -> Arc<ExfatInode> {
-        self.root.clone()
->>>>>>> 19b4ce1e
-    }
-
-    pub(super) fn lock(&self) -> MutexGuard<'_, ()>{
-        self.mutex.lock()
-    }
-
-    pub(super) fn cluster_to_off(&self,cluster:u32) -> usize{
-        (((((cluster - EXFAT_RESERVED_CLUSTERS) as u64) << self.super_block.sect_per_cluster_bits) + self.super_block.data_start_sector)*self.super_block.sector_size as u64) as usize
-    }
-
-    pub(super) fn is_valid_cluster(&self,cluster:u32) -> bool {
-        cluster >= EXFAT_RESERVED_CLUSTERS && cluster < self.super_block.num_clusters
-    }
-
-<<<<<<< HEAD
-    pub fn is_valid_cluster_chunk(&self,start_cluster:u32, cluster_num:u32) -> bool {
-        start_cluster >= EXFAT_RESERVED_CLUSTERS && start_cluster + cluster_num - 1 < self.super_block.num_clusters
-    }
-
-    pub fn set_volume_dirty(&mut self) {
-=======
-    pub(super) fn is_valid_cluster_chunk(&self,start_cluster:u32, cluster_num:u32) -> bool {
-        start_cluster >= EXFAT_RESERVED_CLUSTERS && start_cluster + cluster_num - 1 < self.super_block.num_clusters
-    }
-
-    pub(super) fn set_volume_dirty(&mut self) {
->>>>>>> 19b4ce1e
-        todo!();
-    }
-
-    pub fn mount_option(&self) -> ExfatMountOptions{
-        self.mount_option.clone()
-    }
-}
-
-
-impl FileSystem for ExfatFS {
-    fn sync(&self) -> Result<()> {
-        // TODO:Should sync all inodes in the file system.
-        todo!();
-    }
-
-    fn root_inode(&self) -> Arc<dyn Inode> {
-        todo!();
-    }
-
-    fn sb(&self) -> SuperBlock {
-        unimplemented!()
-    }
-
-    fn flags(&self) -> FsFlags {
-        FsFlags::DENTRY_UNEVICTABLE
-    }
-}
-
-    
-// Name pub structures
-pub struct ExfatUniName {
-    name: [u16; MAX_NAME_LENGTH + 3],
-    name_hash: u16,
-    name_len: u8,
-}
-
-
-
-//First empty entry hint information
-pub struct ExfatHintFemp {
-    eidx: i32,
-    count: i32,
-    cur: ExfatChain,
-}
-
-pub struct ExfatHint {
-    clu: u32,
-    eidx_or_off: u32,
-}
-
-#[derive(Clone,Debug)]
-// Error handling 
-pub enum ExfatErrorMode {
-    ErrorsCont,
-    ErrorsPanic,
-    ErrorsRo,
-}
-
-#[derive(Clone,Debug)]
-//Mount options
-pub struct ExfatMountOptions {
-    pub(super) fs_uid: usize,
-    pub(super) fs_gid: usize,
-    pub(super) fs_fmask: u16,
-    pub(super) fs_dmask: u16,
-    pub(super) allow_utime: u16,
-    pub(super) iocharset: String,
-    pub(super) errors: ExfatErrorMode,
-    pub(super) utf8: bool,
-    pub(super) sys_tz: bool,
-    pub(super) discard: bool,
-    pub(super) keep_last_dots: bool,
-    pub(super) time_offset: i32,
-}
-
+use core::{sync::atomic::AtomicUsize};
+
+use super::{block_device::BlockDevice, super_block::ExfatSuperBlock, inode::ExfatInode, balloc::ExfatBitmap, upcase_table::ExfatUpcaseTable};
+
+use crate::{fs::{exfat::constants::*, utils::SuperBlock,utils::{FileSystem, Inode}}, return_errno, return_errno_with_message,prelude::*};
+use alloc::boxed::Box;
+
+use super::super_block::ExfatBootSector;
+use super::utils::le16_to_cpu;
+
+pub(super) use jinux_frame::vm::VmIo;
+use crate::fs::utils::FsFlags;
+use crate::fs::exfat::fat::ExfatChain;
+
+#[derive(Debug)]
+pub struct ExfatFS{
+    block_device: Box<dyn BlockDevice>,
+    super_block: ExfatSuperBlock,
+
+    root: Arc<ExfatInode>,
+    
+    bitmap: Arc<Mutex<ExfatBitmap>>,
+
+    upcase_table: Arc<ExfatUpcaseTable>,
+
+    mount_option:ExfatMountOptions,
+    //Used for inode allocation.
+    highest_inode_number:AtomicUsize,
+    //TODO: Should add a no_std hashmap crate like hashbrown.
+    //inode_cache : HashMap<Arc<ExfatInode>>
+
+    //We need to hold the mutex before accessing bitmap or inode, otherwise there will be deadlocks.
+    mutex: Mutex<()>
+
+}
+
+impl ExfatFS{
+    pub fn open(block_device:Box<dyn BlockDevice>,mount_option:ExfatMountOptions) -> Result<Arc<Self>> {
+        //Load the super_block
+        let super_block = Self::read_super_block(block_device.as_ref())?;
+
+        let mut exfat_fs = Arc::new(ExfatFS{
+            block_device,
+            super_block,
+            root:Arc::new(ExfatInode::default()),
+            bitmap:Arc::new(Mutex::new(ExfatBitmap::default())),
+            upcase_table:Arc::new(ExfatUpcaseTable::empty()),
+            mount_option,
+            highest_inode_number:AtomicUsize::new((EXFAT_ROOT_INO + 1)as usize),
+            mutex:Mutex::new(())
+        });
+
+        // TODO: if the main superblock is corrupted, should we load the backup?
+        
+        //Verify boot region
+        Self::verify_boot_region(exfat_fs.block_device())?;
+        
+        let upcase_table = ExfatUpcaseTable::load_upcase_table(Arc::downgrade(&exfat_fs))?;
+
+        let bitmap = ExfatBitmap::load_bitmap(Arc::downgrade(&exfat_fs))?;
+        let root = ExfatFS::read_root(exfat_fs.clone())?;
+
+        let fs_mut = Arc::get_mut(&mut exfat_fs).unwrap();
+        fs_mut.bitmap = Arc::new(Mutex::new(bitmap));
+        fs_mut.root = root;
+        fs_mut.upcase_table = Arc::new(upcase_table);
+
+        //TODO: Handle UTF-8
+
+        //TODO: Init Inode Hash Table.
+
+        //TODO: Init NLS Table
+       
+
+        //TODO: Insert root to inode hash table
+
+        Ok(exfat_fs)
+    }
+
+    pub(super) fn alloc_inode_number(&self) -> usize {
+        self.highest_inode_number.fetch_add(1, core::sync::atomic::Ordering::SeqCst)
+    }
+
+    fn read_root(fs:Arc<ExfatFS>) -> Result<Arc<ExfatInode>> {
+        ExfatInode::read_inode(fs.clone(),ExfatChain { dir: fs.super_block.root_dir, size: 0, flags: ALLOC_FAT_CHAIN },0,EXFAT_ROOT_INO)
+    }
+
+
+    //TODO: Check boot signature and boot checksum.
+    fn verify_boot_region(block_device:& dyn BlockDevice) -> Result<()> {
+        todo!()
+    }
+
+    fn read_super_block(block_device:& dyn BlockDevice) -> Result<ExfatSuperBlock> {
+        let boot_sector = block_device.read_val::<ExfatBootSector>(0)?;
+        /* check the validity of BOOT */
+        if le16_to_cpu(boot_sector.signature) != BOOT_SIGNATURE {
+            return_errno_with_message!(Errno::EINVAL,"invalid boot record signature");
+        }
+      
+        if !boot_sector.fs_name.eq(STR_EXFAT.as_bytes()) {
+            return_errno_with_message!(Errno::EINVAL,"invalid fs name");
+        }
+
+        /*
+	    * must_be_zero field must be filled with zero to prevent mounting
+	    * from FAT volume.
+	    */
+        if boot_sector.must_be_zero.iter().any(|&x| x!=0) {
+            return_errno!(Errno::EINVAL);
+        }
+
+        if boot_sector.num_fats != 1 && boot_sector.num_fats != 2 {
+            return_errno_with_message!(Errno::EINVAL,"bogus number of FAT structure");
+        }
+
+        /*
+	    * sect_size_bits could be at least 9 and at most 12.
+	    */
+
+        //FIXEME: Should I allocate memory for error message?
+        if boot_sector.sector_size_bits < EXFAT_MIN_SECT_SIZE_BITS || boot_sector.sector_size_bits > EXFAT_MAX_SECT_SIZE_BITS {
+            
+            return_errno_with_message!(Errno::EINVAL,"bogus sector size bits");
+        }
+
+        if boot_sector.sector_per_cluster_bits > EXFAT_MAX_SECT_SIZE_BITS {
+            return_errno_with_message!(Errno::EINVAL,"bogus sector size bits per cluster");
+        }
+
+        let super_block = ExfatSuperBlock::try_from(boot_sector)?;
+
+        /* check consistencies */
+        if ((super_block.num_fat_sectors as u64) << boot_sector.sector_size_bits) < (super_block.num_clusters as u64) * 4 {
+            return_errno_with_message!(Errno::EINVAL,"bogus fat length");
+        }
+
+        if super_block.data_start_sector < super_block.fat1_start_sector + (super_block.num_fat_sectors as u64 * boot_sector.num_fats as u64) {
+            return_errno_with_message!(Errno::EINVAL,"bogus data start vector");
+        }
+
+        if (super_block.vol_flags & VOLUME_DIRTY as u32) != 0 {
+            warn!("Volume was not properly unmounted. Some data may be corrupt. Please run fsck.")
+        }
+
+        if (super_block.vol_flags & MEDIA_FAILURE as u32 ) != 0 {
+            warn!("Medium has reported failures. Some data may be lost.")
+        }
+
+        Self::calibrate_blocksize(&super_block,1 << boot_sector.sector_size_bits)?;
+
+        Ok(super_block)
+
+
+    }
+
+    fn calibrate_blocksize(super_block:&ExfatSuperBlock,logical_sec:u32) -> Result<()> {
+        //TODO: logical_sect should be larger than block_size.
+        Ok(())
+    }
+
+    pub fn block_device(&self) -> &dyn BlockDevice{
+        self.block_device.as_ref()
+    }
+
+    pub fn super_block(&self) -> ExfatSuperBlock {
+        self.super_block
+    }
+
+    pub fn bitmap(&self) -> Arc<Mutex<ExfatBitmap>> {
+        self.bitmap.clone()
+    }
+
+    pub fn root_inode(&self) -> Arc<ExfatInode> {
+        self.root.clone()
+    }
+
+    pub(super) fn lock(&self) -> MutexGuard<'_, ()>{
+        self.mutex.lock()
+    }
+
+    pub(super) fn cluster_to_off(&self,cluster:u32) -> usize{
+        (((((cluster - EXFAT_RESERVED_CLUSTERS) as u64) << self.super_block.sect_per_cluster_bits) + self.super_block.data_start_sector)*self.super_block.sector_size as u64) as usize
+    }
+
+    pub(super) fn is_valid_cluster(&self,cluster:u32) -> bool {
+        cluster >= EXFAT_RESERVED_CLUSTERS && cluster < self.super_block.num_clusters
+    }
+
+    pub(super) fn is_valid_cluster_chunk(&self,start_cluster:u32, cluster_num:u32) -> bool {
+        start_cluster >= EXFAT_RESERVED_CLUSTERS && start_cluster + cluster_num - 1 < self.super_block.num_clusters
+    }
+
+    pub(super) fn set_volume_dirty(&mut self) {
+        todo!();
+    }
+
+    pub fn mount_option(&self) -> ExfatMountOptions{
+        self.mount_option.clone()
+    }
+}
+
+
+impl FileSystem for ExfatFS {
+    fn sync(&self) -> Result<()> {
+        // TODO:Should sync all inodes in the file system.
+        todo!();
+    }
+
+    fn root_inode(&self) -> Arc<dyn Inode> {
+        todo!();
+    }
+
+    fn sb(&self) -> SuperBlock {
+        unimplemented!()
+    }
+
+    fn flags(&self) -> FsFlags {
+        FsFlags::DENTRY_UNEVICTABLE
+    }
+}
+
+    
+// Name pub structures
+pub struct ExfatUniName {
+    name: [u16; MAX_NAME_LENGTH + 3],
+    name_hash: u16,
+    name_len: u8,
+}
+
+
+
+//First empty entry hint information
+pub struct ExfatHintFemp {
+    eidx: i32,
+    count: i32,
+    cur: ExfatChain,
+}
+
+pub struct ExfatHint {
+    clu: u32,
+    eidx_or_off: u32,
+}
+
+#[derive(Clone,Debug)]
+// Error handling 
+pub enum ExfatErrorMode {
+    ErrorsCont,
+    ErrorsPanic,
+    ErrorsRo,
+}
+
+#[derive(Clone,Debug)]
+//Mount options
+pub struct ExfatMountOptions {
+    pub(super) fs_uid: usize,
+    pub(super) fs_gid: usize,
+    pub(super) fs_fmask: u16,
+    pub(super) fs_dmask: u16,
+    pub(super) allow_utime: u16,
+    pub(super) iocharset: String,
+    pub(super) errors: ExfatErrorMode,
+    pub(super) utf8: bool,
+    pub(super) sys_tz: bool,
+    pub(super) discard: bool,
+    pub(super) keep_last_dots: bool,
+    pub(super) time_offset: i32,
+}
+