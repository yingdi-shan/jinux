use crate::prelude::*;
use bitvec::prelude::*;
use super::{fs::ExfatFS, dentry::{ExfatDentryIterator, ExfatDentry, ExfatBitmapDentry}, fat::ExfatChain, constants::{ALLOC_FAT_CHAIN, EXFAT_RESERVED_CLUSTERS}};


#[derive(Debug,Default)]
pub struct ExfatBitmap{
    /// start cluster of allocation bitmap
    map_cluster:u32,
    // TODO: use jinux_util::bitmap
    bitvec:BitVec<u8>,
    fs:Weak<ExfatFS>
}

impl ExfatBitmap{
    
    pub fn load_bitmap(fs:Weak<ExfatFS>) -> Result<Self> {
        let root_dir = fs.upgrade().unwrap().super_block().root_dir;
        let exfat_dentry_iterator = ExfatDentryIterator::from(fs.clone(),0,ExfatChain{
            dir:root_dir,
            size:0,
            flags:ALLOC_FAT_CHAIN
        });

        for dentry_result in exfat_dentry_iterator{
            let dentry = dentry_result?;
            if let ExfatDentry::Bitmap(bitmap_dentry) = dentry {
                if bitmap_dentry.flags == 0 {
                    return Self::allocate_bitmap(fs,&bitmap_dentry);
                }
            }
        }

        return_errno!(Errno::EINVAL)
    }

    fn fs(&self) -> Arc<ExfatFS> {
        self.fs.upgrade().unwrap()
    }

    fn allocate_bitmap(fs:Weak<ExfatFS>,dentry:&ExfatBitmapDentry) -> Result<Self> {

        let mut buf = vec![0;dentry.size as usize];
        fs.upgrade().unwrap().block_device().read_at(fs.upgrade().unwrap().cluster_to_off(dentry.start_cluster), &mut buf)?;
        
        Ok(ExfatBitmap{
            map_cluster:dentry.start_cluster,
            bitvec:BitVec::from_slice(&buf),
            fs
        })
    }

    pub fn set_bitmap_used(&mut self,cluster:u32, sync:bool) -> Result<()> {
        self.set_bitmap_chunk(cluster, 1, true, sync)
    }

    pub fn set_bitmap_unused(&mut self,cluster:u32, sync:bool) -> Result<()> {
        self.set_bitmap_chunk(cluster, 1, false, sync)
    }
    
    pub fn set_bitmap_used_chunk(&mut self, start_cluster:u32, cluster_num:u32, sync:bool) -> Result<()> {
        self.set_bitmap_chunk(start_cluster, cluster_num, true, sync)
    }

    pub fn set_bitmap_unused_chunk(&mut self, start_cluster:u32, cluster_num:u32, sync:bool) -> Result<()> {
        self.set_bitmap_chunk(start_cluster, cluster_num, false, sync)
    }

    pub fn is_cluster_free(&self, cluster:u32) -> Result<bool> {
        self.is_cluster_chunk_free(cluster, 1)
    }

    pub fn is_cluster_chunk_free(&self, start_cluster:u32, cluster_num:u32) -> Result<bool> {
        if !self.fs().is_valid_cluster_chunk(start_cluster, cluster_num) {
            return_errno!(Errno::EINVAL)
        }
        
        let start_index = start_cluster - EXFAT_RESERVED_CLUSTERS;
        let mut is_free = true;
        for id in start_index..start_index + cluster_num {
            if self.bitvec[id as usize] {
                is_free = false;
                break;
            }
        }
        Ok(is_free)
    }

    //Return the first free cluster
    pub fn find_next_free_cluster(&self,cluster:u32) -> Result<u32>{
        self.find_next_free_cluster_chunk(cluster, 1)
    }

    //Return the first free cluster chunk, set cluster_num=1 to find a single cluster
    pub fn find_next_free_cluster_chunk(&self, start_cluster:u32, cluster_num:u32) -> Result<u32> {
        if !self.fs().is_valid_cluster_chunk(start_cluster, cluster_num) {
            return_errno!(Errno::EINVAL)
        }

        let mut cur_index = start_cluster - EXFAT_RESERVED_CLUSTERS;
        let end_index = self.fs().super_block().num_clusters;
        let search_end_index = end_index - cluster_num + 1;
        let mut start_index: u32 = 0;
        let mut found = false;
        while cur_index < search_end_index {
            if self.bitvec.get(cur_index as usize).is_none() {
                start_index  = cur_index;
                let mut cnt = 0;
                while cnt < cluster_num && cur_index < end_index && self.bitvec.get(cur_index as usize).is_none() {
                    cnt += 1;
                    cur_index += 1;
                }
                if cnt >= cluster_num {
                    found = true;
                    break;
                }
            }
            cur_index += 1;
        }

        if found {
            Ok(start_index + EXFAT_RESERVED_CLUSTERS)
        }
        else {
<<<<<<< HEAD
            return_errno!(Errno::EINVAL)
=======
            return_errno!(Errno::ENOSPC)
>>>>>>> 19b4ce1e
        }
    }

    pub fn find_next_free_cluster_chunk_opt(&self, start_cluster:u32, cluster_num:u32) -> Result<u32> {
        if !self.fs().is_valid_cluster_chunk(start_cluster, cluster_num) {
            return_errno!(Errno::EINVAL)
        }

        let bytes:&[u8] = self.bitvec.as_raw_slice();
        let unit_size: u32 = 8;
        let start_cluster_index = start_cluster - EXFAT_RESERVED_CLUSTERS;
        let mut cur_unit_index = start_cluster_index / unit_size;
        let mut cur_unit_offset = start_cluster_index % unit_size;
        let total_cluster_num = self.fs().super_block().num_clusters;
        let complete_unit_num = total_cluster_num / unit_size;
        let rest_cluster_num = total_cluster_num % unit_size;
        let mut head_cluster_num;
        let mut mid_unit_num;
        let mut tail_cluster_num;
        let mut found: bool = false;
        let mut result_bit_index = 0;
        if cluster_num > unit_size {
            // treat a continuous bit chunk as lead_bits+mid_units+tail_bits
            // mid_units are unit aligned
            // for example: 11110000 00000000 00000000 00111111
            //                  **** -------- -------- ..
            //                  ^(start bit)
            // (*): head_bits;  (-): mid_units;  (.): tail_bits 
            // the start bit can be identified with a pair (cur_unit_index, cur_unit_offset)
            while cur_unit_index < complete_unit_num {
                found = true;
                head_cluster_num = unit_size - cur_unit_offset;
                mid_unit_num = (cluster_num - head_cluster_num) / unit_size;
                tail_cluster_num = (cluster_num - head_cluster_num) % unit_size;
                
                // if the last complete unit to be checked is out of range, stop searching
                if cur_unit_index + mid_unit_num >= complete_unit_num {
                    found = false;
                    break;
                }

                // first, check for the head bits
                let leading_zeros = bytes[cur_unit_index as usize].leading_zeros();
                if head_cluster_num > leading_zeros {
                    cur_unit_offset = unit_size - leading_zeros;
                    if cur_unit_offset == unit_size {
                        cur_unit_index += 1;
                        cur_unit_offset = 0;
                    }
                    found = false;
                    continue;
                }
<<<<<<< HEAD

                // then check for the mid units, these units should be all zero
                // due to previous check, there will be no array out of bounds situation
                for i in 1..mid_unit_num + 1 {
                    if bytes[(cur_unit_index + i) as usize] != 0{
                        cur_unit_index += i;
                        cur_unit_offset = unit_size - bytes[(cur_unit_index + i) as usize].leading_zeros();
                        if cur_unit_offset == unit_size {
                            cur_unit_index += 1;
                            cur_unit_offset = 0;
                        }
                        found = false;
                        break;
                    }
                }

                if !found {
                    continue;
                }

                // at last, check for the tail bits
                let mut tail_byte: u8 = 0;
                if cur_unit_index + mid_unit_num + 1 == complete_unit_num {
                    // for the tail part, there are two special cases: 
                    //      1. this part is out of range;
                    //      2. this part exists, but are partly invaild;
                    if rest_cluster_num == 0 {
                        // in this case, the tail part is out of range
                        found = tail_cluster_num == 0;
                        result_bit_index = cur_unit_index * unit_size + cur_unit_offset;
                        break;
                    }
                    else {
                        // in this case, the tail unit isn't a complete unit, we should set the invaild part of this unit to 1
                        // the invaild part <=> high (unit_size - rest_cluster_num) bits of tail unit
                        tail_byte |= 0xFF as u8 - (((1 as u8) << rest_cluster_num) - 1);
                    }
                    
                }
                tail_byte |= bytes[(cur_unit_index + mid_unit_num + 1) as usize];
                let tailing_zeros = tail_byte.trailing_zeros();
                if tail_cluster_num > tailing_zeros {
                    cur_unit_index = cur_unit_index + mid_unit_num + 1;
                    cur_unit_offset = tailing_zeros + 1;
                    if cur_unit_offset == unit_size {
                        cur_unit_index += 1;
                        cur_unit_offset = 0;
                    }
                    found = false;
                    continue;
                }

                // if we reach here, it means we have found a result
                result_bit_index = cur_unit_index * unit_size + cur_unit_offset;
                break;
            }
            if found {
                Ok(result_bit_index + EXFAT_RESERVED_CLUSTERS)
            }
            else {
                return_errno!(Errno::EINVAL)
            }
        }
        else {
            // cluster_num <= unit_size, back to the simple function
            self.find_next_free_cluster_chunk(start_cluster, cluster_num)
        }
    }


=======

                // then check for the mid units, these units should be all zero
                // due to previous check, there will be no array out of bounds situation
                for i in 1..mid_unit_num + 1 {
                    if bytes[(cur_unit_index + i) as usize] != 0{
                        cur_unit_index += i;
                        cur_unit_offset = unit_size - bytes[(cur_unit_index + i) as usize].leading_zeros();
                        if cur_unit_offset == unit_size {
                            cur_unit_index += 1;
                            cur_unit_offset = 0;
                        }
                        found = false;
                        break;
                    }
                }

                if !found {
                    continue;
                }

                // at last, check for the tail bits
                let mut tail_byte: u8 = 0;
                if cur_unit_index + mid_unit_num + 1 == complete_unit_num {
                    // for the tail part, there are two special cases: 
                    //      1. this part is out of range;
                    //      2. this part exists, but are partly invaild;
                    if rest_cluster_num == 0 {
                        // in this case, the tail part is out of range
                        found = tail_cluster_num == 0;
                        result_bit_index = cur_unit_index * unit_size + cur_unit_offset;
                        break;
                    }
                    else {
                        // in this case, the tail unit isn't a complete unit, we should set the invaild part of this unit to 1
                        // the invaild part <=> high (unit_size - rest_cluster_num) bits of tail unit
                        tail_byte |= 0xFF as u8 - (((1 as u8) << rest_cluster_num) - 1);
                    }
                    
                }
                tail_byte |= bytes[(cur_unit_index + mid_unit_num + 1) as usize];
                let tailing_zeros = tail_byte.trailing_zeros();
                if tail_cluster_num > tailing_zeros {
                    cur_unit_index = cur_unit_index + mid_unit_num + 1;
                    cur_unit_offset = tailing_zeros + 1;
                    if cur_unit_offset == unit_size {
                        cur_unit_index += 1;
                        cur_unit_offset = 0;
                    }
                    found = false;
                    continue;
                }

                // if we reach here, it means we have found a result
                result_bit_index = cur_unit_index * unit_size + cur_unit_offset;
                break;
            }
            if found {
                Ok(result_bit_index + EXFAT_RESERVED_CLUSTERS)
            }
            else {
                return_errno!(Errno::ENOSPC)
            }
        }
        else {
            // cluster_num <= unit_size, back to the simple function
            self.find_next_free_cluster_chunk(start_cluster, cluster_num)
        }
    }


>>>>>>> 19b4ce1e
    /* 
    fn set_bitmap(&mut self,cluster:u32, bit:bool, sync:bool) -> Result<()> {
        if !self.fs().is_valid_cluster(cluster) {
            return_errno!(Errno::EINVAL)
        }

        let entry_index = cluster - EXFAT_RESERVED_CLUSTERS;
        self.bitvec.set(entry_index as usize, bit);

        self.write_bitmap_byte_to_disk(entry_index, sync)?;
        Ok(())
    }
    */

    fn set_bitmap_chunk(&mut self, start_cluster:u32, cluster_num:u32, bit:bool, sync:bool) -> Result<()> {
        if !self.fs().is_valid_cluster_chunk(start_cluster, cluster_num) {
            return_errno!(Errno::EINVAL)
        }
<<<<<<< HEAD

        let start_index = start_cluster - EXFAT_RESERVED_CLUSTERS;
        for i in 0..cluster_num {
            self.bitvec.set((start_index + i) as usize, bit);
        }

        self.write_bitmap_chunk_to_disk(start_cluster, cluster_num, sync)?;
        Ok(())
    }

=======

        let start_index = start_cluster - EXFAT_RESERVED_CLUSTERS;
        for i in 0..cluster_num {
            self.bitvec.set((start_index + i) as usize, bit);
        }

        self.write_bitmap_chunk_to_disk(start_cluster, cluster_num, sync)?;
        Ok(())
    }

>>>>>>> 19b4ce1e
    /* 
    fn write_bitmap_byte_to_disk(&self,entry_index:u32, sync:bool) -> Result<()> {
        let byte_off:usize = entry_index as usize / core::mem::size_of::<u8>();
        let bytes:&[u8] = self.bitvec.as_raw_slice();
        let byte = bytes[byte_off];
        
        let byte_off_on_disk = self.fs().cluster_to_off(self.map_cluster) + byte_off;
        
        let _ = self.fs().block_device().write_at(byte_off_on_disk, &[byte]);
        Ok(())
    }
    */

    fn write_bitmap_chunk_to_disk(&self, start_index:u32, cluster_num:u32, sync:bool) -> Result<()> {
        let start_byte_off:usize = start_index as usize / core::mem::size_of::<u8>();
        let end_byte_off:usize = start_byte_off + cluster_num as usize - 1  / core::mem::size_of::<u8>();
        let bytes:&[u8] = self.bitvec.as_raw_slice();
        let byte_chunk = &bytes[start_byte_off..end_byte_off + 1];
        
        let byte_off_on_disk = self.fs().cluster_to_off(self.map_cluster) + start_byte_off;
        
        let _ = self.fs().block_device().write_at(byte_off_on_disk, byte_chunk);
        Ok(())
    }


}<|MERGE_RESOLUTION|>--- conflicted
+++ resolved
@@ -1,392 +1,302 @@
-use crate::prelude::*;
-use bitvec::prelude::*;
-use super::{fs::ExfatFS, dentry::{ExfatDentryIterator, ExfatDentry, ExfatBitmapDentry}, fat::ExfatChain, constants::{ALLOC_FAT_CHAIN, EXFAT_RESERVED_CLUSTERS}};
-
-
-#[derive(Debug,Default)]
-pub struct ExfatBitmap{
-    /// start cluster of allocation bitmap
-    map_cluster:u32,
-    // TODO: use jinux_util::bitmap
-    bitvec:BitVec<u8>,
-    fs:Weak<ExfatFS>
-}
-
-impl ExfatBitmap{
-    
-    pub fn load_bitmap(fs:Weak<ExfatFS>) -> Result<Self> {
-        let root_dir = fs.upgrade().unwrap().super_block().root_dir;
-        let exfat_dentry_iterator = ExfatDentryIterator::from(fs.clone(),0,ExfatChain{
-            dir:root_dir,
-            size:0,
-            flags:ALLOC_FAT_CHAIN
-        });
-
-        for dentry_result in exfat_dentry_iterator{
-            let dentry = dentry_result?;
-            if let ExfatDentry::Bitmap(bitmap_dentry) = dentry {
-                if bitmap_dentry.flags == 0 {
-                    return Self::allocate_bitmap(fs,&bitmap_dentry);
-                }
-            }
-        }
-
-        return_errno!(Errno::EINVAL)
-    }
-
-    fn fs(&self) -> Arc<ExfatFS> {
-        self.fs.upgrade().unwrap()
-    }
-
-    fn allocate_bitmap(fs:Weak<ExfatFS>,dentry:&ExfatBitmapDentry) -> Result<Self> {
-
-        let mut buf = vec![0;dentry.size as usize];
-        fs.upgrade().unwrap().block_device().read_at(fs.upgrade().unwrap().cluster_to_off(dentry.start_cluster), &mut buf)?;
-        
-        Ok(ExfatBitmap{
-            map_cluster:dentry.start_cluster,
-            bitvec:BitVec::from_slice(&buf),
-            fs
-        })
-    }
-
-    pub fn set_bitmap_used(&mut self,cluster:u32, sync:bool) -> Result<()> {
-        self.set_bitmap_chunk(cluster, 1, true, sync)
-    }
-
-    pub fn set_bitmap_unused(&mut self,cluster:u32, sync:bool) -> Result<()> {
-        self.set_bitmap_chunk(cluster, 1, false, sync)
-    }
-    
-    pub fn set_bitmap_used_chunk(&mut self, start_cluster:u32, cluster_num:u32, sync:bool) -> Result<()> {
-        self.set_bitmap_chunk(start_cluster, cluster_num, true, sync)
-    }
-
-    pub fn set_bitmap_unused_chunk(&mut self, start_cluster:u32, cluster_num:u32, sync:bool) -> Result<()> {
-        self.set_bitmap_chunk(start_cluster, cluster_num, false, sync)
-    }
-
-    pub fn is_cluster_free(&self, cluster:u32) -> Result<bool> {
-        self.is_cluster_chunk_free(cluster, 1)
-    }
-
-    pub fn is_cluster_chunk_free(&self, start_cluster:u32, cluster_num:u32) -> Result<bool> {
-        if !self.fs().is_valid_cluster_chunk(start_cluster, cluster_num) {
-            return_errno!(Errno::EINVAL)
-        }
-        
-        let start_index = start_cluster - EXFAT_RESERVED_CLUSTERS;
-        let mut is_free = true;
-        for id in start_index..start_index + cluster_num {
-            if self.bitvec[id as usize] {
-                is_free = false;
-                break;
-            }
-        }
-        Ok(is_free)
-    }
-
-    //Return the first free cluster
-    pub fn find_next_free_cluster(&self,cluster:u32) -> Result<u32>{
-        self.find_next_free_cluster_chunk(cluster, 1)
-    }
-
-    //Return the first free cluster chunk, set cluster_num=1 to find a single cluster
-    pub fn find_next_free_cluster_chunk(&self, start_cluster:u32, cluster_num:u32) -> Result<u32> {
-        if !self.fs().is_valid_cluster_chunk(start_cluster, cluster_num) {
-            return_errno!(Errno::EINVAL)
-        }
-
-        let mut cur_index = start_cluster - EXFAT_RESERVED_CLUSTERS;
-        let end_index = self.fs().super_block().num_clusters;
-        let search_end_index = end_index - cluster_num + 1;
-        let mut start_index: u32 = 0;
-        let mut found = false;
-        while cur_index < search_end_index {
-            if self.bitvec.get(cur_index as usize).is_none() {
-                start_index  = cur_index;
-                let mut cnt = 0;
-                while cnt < cluster_num && cur_index < end_index && self.bitvec.get(cur_index as usize).is_none() {
-                    cnt += 1;
-                    cur_index += 1;
-                }
-                if cnt >= cluster_num {
-                    found = true;
-                    break;
-                }
-            }
-            cur_index += 1;
-        }
-
-        if found {
-            Ok(start_index + EXFAT_RESERVED_CLUSTERS)
-        }
-        else {
-<<<<<<< HEAD
-            return_errno!(Errno::EINVAL)
-=======
-            return_errno!(Errno::ENOSPC)
->>>>>>> 19b4ce1e
-        }
-    }
-
-    pub fn find_next_free_cluster_chunk_opt(&self, start_cluster:u32, cluster_num:u32) -> Result<u32> {
-        if !self.fs().is_valid_cluster_chunk(start_cluster, cluster_num) {
-            return_errno!(Errno::EINVAL)
-        }
-
-        let bytes:&[u8] = self.bitvec.as_raw_slice();
-        let unit_size: u32 = 8;
-        let start_cluster_index = start_cluster - EXFAT_RESERVED_CLUSTERS;
-        let mut cur_unit_index = start_cluster_index / unit_size;
-        let mut cur_unit_offset = start_cluster_index % unit_size;
-        let total_cluster_num = self.fs().super_block().num_clusters;
-        let complete_unit_num = total_cluster_num / unit_size;
-        let rest_cluster_num = total_cluster_num % unit_size;
-        let mut head_cluster_num;
-        let mut mid_unit_num;
-        let mut tail_cluster_num;
-        let mut found: bool = false;
-        let mut result_bit_index = 0;
-        if cluster_num > unit_size {
-            // treat a continuous bit chunk as lead_bits+mid_units+tail_bits
-            // mid_units are unit aligned
-            // for example: 11110000 00000000 00000000 00111111
-            //                  **** -------- -------- ..
-            //                  ^(start bit)
-            // (*): head_bits;  (-): mid_units;  (.): tail_bits 
-            // the start bit can be identified with a pair (cur_unit_index, cur_unit_offset)
-            while cur_unit_index < complete_unit_num {
-                found = true;
-                head_cluster_num = unit_size - cur_unit_offset;
-                mid_unit_num = (cluster_num - head_cluster_num) / unit_size;
-                tail_cluster_num = (cluster_num - head_cluster_num) % unit_size;
-                
-                // if the last complete unit to be checked is out of range, stop searching
-                if cur_unit_index + mid_unit_num >= complete_unit_num {
-                    found = false;
-                    break;
-                }
-
-                // first, check for the head bits
-                let leading_zeros = bytes[cur_unit_index as usize].leading_zeros();
-                if head_cluster_num > leading_zeros {
-                    cur_unit_offset = unit_size - leading_zeros;
-                    if cur_unit_offset == unit_size {
-                        cur_unit_index += 1;
-                        cur_unit_offset = 0;
-                    }
-                    found = false;
-                    continue;
-                }
-<<<<<<< HEAD
-
-                // then check for the mid units, these units should be all zero
-                // due to previous check, there will be no array out of bounds situation
-                for i in 1..mid_unit_num + 1 {
-                    if bytes[(cur_unit_index + i) as usize] != 0{
-                        cur_unit_index += i;
-                        cur_unit_offset = unit_size - bytes[(cur_unit_index + i) as usize].leading_zeros();
-                        if cur_unit_offset == unit_size {
-                            cur_unit_index += 1;
-                            cur_unit_offset = 0;
-                        }
-                        found = false;
-                        break;
-                    }
-                }
-
-                if !found {
-                    continue;
-                }
-
-                // at last, check for the tail bits
-                let mut tail_byte: u8 = 0;
-                if cur_unit_index + mid_unit_num + 1 == complete_unit_num {
-                    // for the tail part, there are two special cases: 
-                    //      1. this part is out of range;
-                    //      2. this part exists, but are partly invaild;
-                    if rest_cluster_num == 0 {
-                        // in this case, the tail part is out of range
-                        found = tail_cluster_num == 0;
-                        result_bit_index = cur_unit_index * unit_size + cur_unit_offset;
-                        break;
-                    }
-                    else {
-                        // in this case, the tail unit isn't a complete unit, we should set the invaild part of this unit to 1
-                        // the invaild part <=> high (unit_size - rest_cluster_num) bits of tail unit
-                        tail_byte |= 0xFF as u8 - (((1 as u8) << rest_cluster_num) - 1);
-                    }
-                    
-                }
-                tail_byte |= bytes[(cur_unit_index + mid_unit_num + 1) as usize];
-                let tailing_zeros = tail_byte.trailing_zeros();
-                if tail_cluster_num > tailing_zeros {
-                    cur_unit_index = cur_unit_index + mid_unit_num + 1;
-                    cur_unit_offset = tailing_zeros + 1;
-                    if cur_unit_offset == unit_size {
-                        cur_unit_index += 1;
-                        cur_unit_offset = 0;
-                    }
-                    found = false;
-                    continue;
-                }
-
-                // if we reach here, it means we have found a result
-                result_bit_index = cur_unit_index * unit_size + cur_unit_offset;
-                break;
-            }
-            if found {
-                Ok(result_bit_index + EXFAT_RESERVED_CLUSTERS)
-            }
-            else {
-                return_errno!(Errno::EINVAL)
-            }
-        }
-        else {
-            // cluster_num <= unit_size, back to the simple function
-            self.find_next_free_cluster_chunk(start_cluster, cluster_num)
-        }
-    }
-
-
-=======
-
-                // then check for the mid units, these units should be all zero
-                // due to previous check, there will be no array out of bounds situation
-                for i in 1..mid_unit_num + 1 {
-                    if bytes[(cur_unit_index + i) as usize] != 0{
-                        cur_unit_index += i;
-                        cur_unit_offset = unit_size - bytes[(cur_unit_index + i) as usize].leading_zeros();
-                        if cur_unit_offset == unit_size {
-                            cur_unit_index += 1;
-                            cur_unit_offset = 0;
-                        }
-                        found = false;
-                        break;
-                    }
-                }
-
-                if !found {
-                    continue;
-                }
-
-                // at last, check for the tail bits
-                let mut tail_byte: u8 = 0;
-                if cur_unit_index + mid_unit_num + 1 == complete_unit_num {
-                    // for the tail part, there are two special cases: 
-                    //      1. this part is out of range;
-                    //      2. this part exists, but are partly invaild;
-                    if rest_cluster_num == 0 {
-                        // in this case, the tail part is out of range
-                        found = tail_cluster_num == 0;
-                        result_bit_index = cur_unit_index * unit_size + cur_unit_offset;
-                        break;
-                    }
-                    else {
-                        // in this case, the tail unit isn't a complete unit, we should set the invaild part of this unit to 1
-                        // the invaild part <=> high (unit_size - rest_cluster_num) bits of tail unit
-                        tail_byte |= 0xFF as u8 - (((1 as u8) << rest_cluster_num) - 1);
-                    }
-                    
-                }
-                tail_byte |= bytes[(cur_unit_index + mid_unit_num + 1) as usize];
-                let tailing_zeros = tail_byte.trailing_zeros();
-                if tail_cluster_num > tailing_zeros {
-                    cur_unit_index = cur_unit_index + mid_unit_num + 1;
-                    cur_unit_offset = tailing_zeros + 1;
-                    if cur_unit_offset == unit_size {
-                        cur_unit_index += 1;
-                        cur_unit_offset = 0;
-                    }
-                    found = false;
-                    continue;
-                }
-
-                // if we reach here, it means we have found a result
-                result_bit_index = cur_unit_index * unit_size + cur_unit_offset;
-                break;
-            }
-            if found {
-                Ok(result_bit_index + EXFAT_RESERVED_CLUSTERS)
-            }
-            else {
-                return_errno!(Errno::ENOSPC)
-            }
-        }
-        else {
-            // cluster_num <= unit_size, back to the simple function
-            self.find_next_free_cluster_chunk(start_cluster, cluster_num)
-        }
-    }
-
-
->>>>>>> 19b4ce1e
-    /* 
-    fn set_bitmap(&mut self,cluster:u32, bit:bool, sync:bool) -> Result<()> {
-        if !self.fs().is_valid_cluster(cluster) {
-            return_errno!(Errno::EINVAL)
-        }
-
-        let entry_index = cluster - EXFAT_RESERVED_CLUSTERS;
-        self.bitvec.set(entry_index as usize, bit);
-
-        self.write_bitmap_byte_to_disk(entry_index, sync)?;
-        Ok(())
-    }
-    */
-
-    fn set_bitmap_chunk(&mut self, start_cluster:u32, cluster_num:u32, bit:bool, sync:bool) -> Result<()> {
-        if !self.fs().is_valid_cluster_chunk(start_cluster, cluster_num) {
-            return_errno!(Errno::EINVAL)
-        }
-<<<<<<< HEAD
-
-        let start_index = start_cluster - EXFAT_RESERVED_CLUSTERS;
-        for i in 0..cluster_num {
-            self.bitvec.set((start_index + i) as usize, bit);
-        }
-
-        self.write_bitmap_chunk_to_disk(start_cluster, cluster_num, sync)?;
-        Ok(())
-    }
-
-=======
-
-        let start_index = start_cluster - EXFAT_RESERVED_CLUSTERS;
-        for i in 0..cluster_num {
-            self.bitvec.set((start_index + i) as usize, bit);
-        }
-
-        self.write_bitmap_chunk_to_disk(start_cluster, cluster_num, sync)?;
-        Ok(())
-    }
-
->>>>>>> 19b4ce1e
-    /* 
-    fn write_bitmap_byte_to_disk(&self,entry_index:u32, sync:bool) -> Result<()> {
-        let byte_off:usize = entry_index as usize / core::mem::size_of::<u8>();
-        let bytes:&[u8] = self.bitvec.as_raw_slice();
-        let byte = bytes[byte_off];
-        
-        let byte_off_on_disk = self.fs().cluster_to_off(self.map_cluster) + byte_off;
-        
-        let _ = self.fs().block_device().write_at(byte_off_on_disk, &[byte]);
-        Ok(())
-    }
-    */
-
-    fn write_bitmap_chunk_to_disk(&self, start_index:u32, cluster_num:u32, sync:bool) -> Result<()> {
-        let start_byte_off:usize = start_index as usize / core::mem::size_of::<u8>();
-        let end_byte_off:usize = start_byte_off + cluster_num as usize - 1  / core::mem::size_of::<u8>();
-        let bytes:&[u8] = self.bitvec.as_raw_slice();
-        let byte_chunk = &bytes[start_byte_off..end_byte_off + 1];
-        
-        let byte_off_on_disk = self.fs().cluster_to_off(self.map_cluster) + start_byte_off;
-        
-        let _ = self.fs().block_device().write_at(byte_off_on_disk, byte_chunk);
-        Ok(())
-    }
-
-
+use crate::prelude::*;
+use bitvec::prelude::*;
+use super::{fs::ExfatFS, dentry::{ExfatDentryIterator, ExfatDentry, ExfatBitmapDentry}, fat::ExfatChain, constants::{ALLOC_FAT_CHAIN, EXFAT_RESERVED_CLUSTERS}};
+
+
+#[derive(Debug,Default)]
+pub struct ExfatBitmap{
+    /// start cluster of allocation bitmap
+    map_cluster:u32,
+    // TODO: use jinux_util::bitmap
+    bitvec:BitVec<u8>,
+    fs:Weak<ExfatFS>
+}
+
+impl ExfatBitmap{
+    
+    pub fn load_bitmap(fs:Weak<ExfatFS>) -> Result<Self> {
+        let root_dir = fs.upgrade().unwrap().super_block().root_dir;
+        let exfat_dentry_iterator = ExfatDentryIterator::from(fs.clone(),0,ExfatChain{
+            dir:root_dir,
+            size:0,
+            flags:ALLOC_FAT_CHAIN
+        });
+
+        for dentry_result in exfat_dentry_iterator{
+            let dentry = dentry_result?;
+            if let ExfatDentry::Bitmap(bitmap_dentry) = dentry {
+                if bitmap_dentry.flags == 0 {
+                    return Self::allocate_bitmap(fs,&bitmap_dentry);
+                }
+            }
+        }
+
+        return_errno!(Errno::EINVAL)
+    }
+
+    fn fs(&self) -> Arc<ExfatFS> {
+        self.fs.upgrade().unwrap()
+    }
+
+    fn allocate_bitmap(fs:Weak<ExfatFS>,dentry:&ExfatBitmapDentry) -> Result<Self> {
+
+        let mut buf = vec![0;dentry.size as usize];
+        fs.upgrade().unwrap().block_device().read_at(fs.upgrade().unwrap().cluster_to_off(dentry.start_cluster), &mut buf)?;
+        
+        Ok(ExfatBitmap{
+            map_cluster:dentry.start_cluster,
+            bitvec:BitVec::from_slice(&buf),
+            fs
+        })
+    }
+
+    pub fn set_bitmap_used(&mut self,cluster:u32, sync:bool) -> Result<()> {
+        self.set_bitmap_chunk(cluster, 1, true, sync)
+    }
+
+    pub fn set_bitmap_unused(&mut self,cluster:u32, sync:bool) -> Result<()> {
+        self.set_bitmap_chunk(cluster, 1, false, sync)
+    }
+    
+    pub fn set_bitmap_used_chunk(&mut self, start_cluster:u32, cluster_num:u32, sync:bool) -> Result<()> {
+        self.set_bitmap_chunk(start_cluster, cluster_num, true, sync)
+    }
+
+    pub fn set_bitmap_unused_chunk(&mut self, start_cluster:u32, cluster_num:u32, sync:bool) -> Result<()> {
+        self.set_bitmap_chunk(start_cluster, cluster_num, false, sync)
+    }
+
+    pub fn is_cluster_free(&self, cluster:u32) -> Result<bool> {
+        self.is_cluster_chunk_free(cluster, 1)
+    }
+
+    pub fn is_cluster_chunk_free(&self, start_cluster:u32, cluster_num:u32) -> Result<bool> {
+        if !self.fs().is_valid_cluster_chunk(start_cluster, cluster_num) {
+            return_errno!(Errno::EINVAL)
+        }
+        
+        let start_index = start_cluster - EXFAT_RESERVED_CLUSTERS;
+        let mut is_free = true;
+        for id in start_index..start_index + cluster_num {
+            if self.bitvec[id as usize] {
+                is_free = false;
+                break;
+            }
+        }
+        Ok(is_free)
+    }
+
+    //Return the first free cluster
+    pub fn find_next_free_cluster(&self,cluster:u32) -> Result<u32>{
+        self.find_next_free_cluster_chunk(cluster, 1)
+    }
+
+    //Return the first free cluster chunk, set cluster_num=1 to find a single cluster
+    pub fn find_next_free_cluster_chunk(&self, start_cluster:u32, cluster_num:u32) -> Result<u32> {
+        if !self.fs().is_valid_cluster_chunk(start_cluster, cluster_num) {
+            return_errno!(Errno::EINVAL)
+        }
+
+        let mut cur_index = start_cluster - EXFAT_RESERVED_CLUSTERS;
+        let end_index = self.fs().super_block().num_clusters;
+        let search_end_index = end_index - cluster_num + 1;
+        let mut start_index: u32 = 0;
+        let mut found = false;
+        while cur_index < search_end_index {
+            if self.bitvec.get(cur_index as usize).is_none() {
+                start_index  = cur_index;
+                let mut cnt = 0;
+                while cnt < cluster_num && cur_index < end_index && self.bitvec.get(cur_index as usize).is_none() {
+                    cnt += 1;
+                    cur_index += 1;
+                }
+                if cnt >= cluster_num {
+                    found = true;
+                    break;
+                }
+            }
+            cur_index += 1;
+        }
+
+        if found {
+            Ok(start_index + EXFAT_RESERVED_CLUSTERS)
+        }
+        else {
+            return_errno!(Errno::ENOSPC)
+        }
+    }
+
+    pub fn find_next_free_cluster_chunk_opt(&self, start_cluster:u32, cluster_num:u32) -> Result<u32> {
+        if !self.fs().is_valid_cluster_chunk(start_cluster, cluster_num) {
+            return_errno!(Errno::EINVAL)
+        }
+
+        let bytes:&[u8] = self.bitvec.as_raw_slice();
+        let unit_size: u32 = 8;
+        let start_cluster_index = start_cluster - EXFAT_RESERVED_CLUSTERS;
+        let mut cur_unit_index = start_cluster_index / unit_size;
+        let mut cur_unit_offset = start_cluster_index % unit_size;
+        let total_cluster_num = self.fs().super_block().num_clusters;
+        let complete_unit_num = total_cluster_num / unit_size;
+        let rest_cluster_num = total_cluster_num % unit_size;
+        let mut head_cluster_num;
+        let mut mid_unit_num;
+        let mut tail_cluster_num;
+        let mut found: bool = false;
+        let mut result_bit_index = 0;
+        if cluster_num > unit_size {
+            // treat a continuous bit chunk as lead_bits+mid_units+tail_bits
+            // mid_units are unit aligned
+            // for example: 11110000 00000000 00000000 00111111
+            //                  **** -------- -------- ..
+            //                  ^(start bit)
+            // (*): head_bits;  (-): mid_units;  (.): tail_bits 
+            // the start bit can be identified with a pair (cur_unit_index, cur_unit_offset)
+            while cur_unit_index < complete_unit_num {
+                found = true;
+                head_cluster_num = unit_size - cur_unit_offset;
+                mid_unit_num = (cluster_num - head_cluster_num) / unit_size;
+                tail_cluster_num = (cluster_num - head_cluster_num) % unit_size;
+                
+                // if the last complete unit to be checked is out of range, stop searching
+                if cur_unit_index + mid_unit_num >= complete_unit_num {
+                    found = false;
+                    break;
+                }
+
+                // first, check for the head bits
+                let leading_zeros = bytes[cur_unit_index as usize].leading_zeros();
+                if head_cluster_num > leading_zeros {
+                    cur_unit_offset = unit_size - leading_zeros;
+                    if cur_unit_offset == unit_size {
+                        cur_unit_index += 1;
+                        cur_unit_offset = 0;
+                    }
+                    found = false;
+                    continue;
+                }
+
+                // then check for the mid units, these units should be all zero
+                // due to previous check, there will be no array out of bounds situation
+                for i in 1..mid_unit_num + 1 {
+                    if bytes[(cur_unit_index + i) as usize] != 0{
+                        cur_unit_index += i;
+                        cur_unit_offset = unit_size - bytes[(cur_unit_index + i) as usize].leading_zeros();
+                        if cur_unit_offset == unit_size {
+                            cur_unit_index += 1;
+                            cur_unit_offset = 0;
+                        }
+                        found = false;
+                        break;
+                    }
+                }
+
+                if !found {
+                    continue;
+                }
+
+                // at last, check for the tail bits
+                let mut tail_byte: u8 = 0;
+                if cur_unit_index + mid_unit_num + 1 == complete_unit_num {
+                    // for the tail part, there are two special cases: 
+                    //      1. this part is out of range;
+                    //      2. this part exists, but are partly invaild;
+                    if rest_cluster_num == 0 {
+                        // in this case, the tail part is out of range
+                        found = tail_cluster_num == 0;
+                        result_bit_index = cur_unit_index * unit_size + cur_unit_offset;
+                        break;
+                    }
+                    else {
+                        // in this case, the tail unit isn't a complete unit, we should set the invaild part of this unit to 1
+                        // the invaild part <=> high (unit_size - rest_cluster_num) bits of tail unit
+                        tail_byte |= 0xFF as u8 - (((1 as u8) << rest_cluster_num) - 1);
+                    }
+                    
+                }
+                tail_byte |= bytes[(cur_unit_index + mid_unit_num + 1) as usize];
+                let tailing_zeros = tail_byte.trailing_zeros();
+                if tail_cluster_num > tailing_zeros {
+                    cur_unit_index = cur_unit_index + mid_unit_num + 1;
+                    cur_unit_offset = tailing_zeros + 1;
+                    if cur_unit_offset == unit_size {
+                        cur_unit_index += 1;
+                        cur_unit_offset = 0;
+                    }
+                    found = false;
+                    continue;
+                }
+
+                // if we reach here, it means we have found a result
+                result_bit_index = cur_unit_index * unit_size + cur_unit_offset;
+                break;
+            }
+            if found {
+                Ok(result_bit_index + EXFAT_RESERVED_CLUSTERS)
+            }
+            else {
+                return_errno!(Errno::ENOSPC)
+            }
+        }
+        else {
+            // cluster_num <= unit_size, back to the simple function
+            self.find_next_free_cluster_chunk(start_cluster, cluster_num)
+        }
+    }
+
+
+    /* 
+    fn set_bitmap(&mut self,cluster:u32, bit:bool, sync:bool) -> Result<()> {
+        if !self.fs().is_valid_cluster(cluster) {
+            return_errno!(Errno::EINVAL)
+        }
+
+        let entry_index = cluster - EXFAT_RESERVED_CLUSTERS;
+        self.bitvec.set(entry_index as usize, bit);
+
+        self.write_bitmap_byte_to_disk(entry_index, sync)?;
+        Ok(())
+    }
+    */
+
+    fn set_bitmap_chunk(&mut self, start_cluster:u32, cluster_num:u32, bit:bool, sync:bool) -> Result<()> {
+        if !self.fs().is_valid_cluster_chunk(start_cluster, cluster_num) {
+            return_errno!(Errno::EINVAL)
+        }
+
+        let start_index = start_cluster - EXFAT_RESERVED_CLUSTERS;
+        for i in 0..cluster_num {
+            self.bitvec.set((start_index + i) as usize, bit);
+        }
+
+        self.write_bitmap_chunk_to_disk(start_cluster, cluster_num, sync)?;
+        Ok(())
+    }
+
+    /* 
+    fn write_bitmap_byte_to_disk(&self,entry_index:u32, sync:bool) -> Result<()> {
+        let byte_off:usize = entry_index as usize / core::mem::size_of::<u8>();
+        let bytes:&[u8] = self.bitvec.as_raw_slice();
+        let byte = bytes[byte_off];
+        
+        let byte_off_on_disk = self.fs().cluster_to_off(self.map_cluster) + byte_off;
+        
+        let _ = self.fs().block_device().write_at(byte_off_on_disk, &[byte]);
+        Ok(())
+    }
+    */
+
+    fn write_bitmap_chunk_to_disk(&self, start_index:u32, cluster_num:u32, sync:bool) -> Result<()> {
+        let start_byte_off:usize = start_index as usize / core::mem::size_of::<u8>();
+        let end_byte_off:usize = start_byte_off + cluster_num as usize - 1  / core::mem::size_of::<u8>();
+        let bytes:&[u8] = self.bitvec.as_raw_slice();
+        let byte_chunk = &bytes[start_byte_off..end_byte_off + 1];
+        
+        let byte_off_on_disk = self.fs().cluster_to_off(self.map_cluster) + start_byte_off;
+        
+        let _ = self.fs().block_device().write_at(byte_off_on_disk, byte_chunk);
+        Ok(())
+    }
+
+
 }