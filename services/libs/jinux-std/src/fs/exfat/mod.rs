mod bitmap;
mod block_device;
mod constants;
mod dentry;
mod fat;
mod fs;
mod inode;
mod super_block;
mod upcase_table;
mod utils;

pub use fs::ExfatFS;
pub use inode::ExfatInode;

static EXFAT_IMAGE: &[u8] = include_bytes!("../../../../../../exfat.img");

use crate::fs::exfat::{block_device::ExfatMemoryDisk, fs::ExfatMountOptions};
use crate::prelude::*;
use alloc::boxed::Box;
use jinux_frame::vm::{VmAllocOptions, VmIo, VmSegment};

fn new_vm_segment_from_image() -> Result<VmSegment> {
    let vm_segment = VmAllocOptions::new(EXFAT_IMAGE.len() / PAGE_SIZE)
        .is_contiguous(true)
        .alloc_contiguous()?;

    vm_segment.write_bytes(0, EXFAT_IMAGE)?;
    Ok(vm_segment)
}

pub fn load_exfat() -> Arc<ExfatFS> {
    let vm_segment = new_vm_segment_from_image().unwrap();

    let disk = ExfatMemoryDisk::new(vm_segment);
    let mount_option = ExfatMountOptions::default();

    let fs = ExfatFS::open(Box::new(disk), mount_option);

    assert!(fs.is_ok(), "Fs failed to init:{:?}", fs.unwrap_err());

    fs.unwrap()
}

mod test {
    use crate::{
        fs::{
            exfat::bitmap::EXFAT_RESERVED_CLUSTERS,
            exfat::block_device::SECTOR_SIZE,
            utils::{Inode, InodeMode},
        },
        prelude::*,
    };

    use super::load_exfat;
    fn create_file(parent: Arc<dyn Inode>, filename: &str) -> Arc<dyn Inode> {
        let create_result = parent.create(
            filename,
            crate::fs::utils::InodeType::File,
            InodeMode::all(),
        );

        assert!(
            create_result.is_ok(),
            "Fs failed to create: {:?}",
            create_result.unwrap_err()
        );

        create_result.unwrap()
    }

    #[ktest]
    fn test_new_exfat() {
        load_exfat();
    }

    #[ktest]
    fn test_create_and_list_file() {
        let mut file_names: Vec<String> = (0..100).map(|x| x.to_string().repeat(50)).collect();
        file_names.sort();

        let fs = load_exfat();
        let root = fs.root_inode() as Arc<dyn Inode>;

        for (file_id, file_name) in file_names.iter().enumerate() {
            create_file(root.clone(), file_name);

            let mut sub_inodes: Vec<String> = Vec::new();

            let read_result = root.readdir_at(0, &mut sub_inodes);
            assert!(
                read_result.is_ok(),
                "Fs failed to readdir: {:?}",
                read_result.unwrap_err()
            );

            assert!(read_result.unwrap() == file_id + 1);
            assert!(sub_inodes.len() == file_id + 1);

            sub_inodes.sort();

            for i in 0..sub_inodes.len() {
                assert!(sub_inodes[i].cmp(&file_names[i]).is_eq())
            }

            info!("Successfully creating and reading {} files", file_id + 1);
        }

        //Test skiped readdir.
        let mut sub_inodes: Vec<String> = Vec::new();
        let _ = root.readdir_at(file_names.len() / 3, &mut sub_inodes);

        assert!(sub_inodes.len() == file_names.len() - file_names.len() / 3);
    }

    #[ktest]
    fn test_mkdir() {
        let fs = load_exfat();
        let root = fs.root_inode() as Arc<dyn Inode>;
        let folder_name = "sub";
        let create_result = root.create(
            folder_name,
            crate::fs::utils::InodeType::Dir,
            InodeMode::all(),
        );

        assert!(
            create_result.is_ok(),
            "Fs failed to create: {:?}",
            create_result.unwrap_err()
        );

        let mut sub_dirs: Vec<String> = Vec::new();
        let _ = root.readdir_at(0, &mut sub_dirs);
        assert!(sub_dirs.len() == 1);
        assert!(sub_dirs[0] == folder_name);
    }

    #[ktest]
    fn test_unlink_single() {
        let fs = load_exfat();
        let root = fs.root_inode() as Arc<dyn Inode>;
        let file_name = "a.txt";
        let a_inode = create_file(root.clone(), file_name);
        let _ = a_inode.write_at(8192, &[0, 1, 2, 3, 4]);

        let unlink_result = root.unlink(file_name);
        assert!(
            unlink_result.is_ok(),
            "Fs failed to unlink: {:?}",
            unlink_result.unwrap_err()
        );

        let mut sub_dirs: Vec<String> = Vec::new();
        let _ = root.readdir_at(0, &mut sub_dirs);
<<<<<<< HEAD

=======
      
>>>>>>> 0658f399
        assert!(sub_dirs.is_empty());

        // Followings are some invalid unlink call. These should return with an error.
        let unlink_fail_result1 = root.unlink(".");
        assert!(
            unlink_fail_result1.is_err(),
            "Fs deal with unlink(.) incorrectly"
        );

        let unlink_fail_result2 = root.unlink("..");
        assert!(
            unlink_fail_result2.is_err(),
            "Fs deal with unlink(..) incorrectly"
        );

        let folder_name = "sub";
        let _ = root.create(
            folder_name,
            crate::fs::utils::InodeType::Dir,
            InodeMode::all()
        );
        let unlink_fail_result3 = root.unlink(folder_name);
        assert!(
            unlink_fail_result3.is_err(),
            "Fs deal with unlink a folder incorrectly"
        );
    }

    #[ktest]
    fn test_unlink_multiple() {
        let file_num: u32 = 30; // This shouldn't be too large, better not allocate new clusters for root dir
        let mut file_names: Vec<String> = (0..file_num).map(|x| x.to_string()).collect();
        file_names.sort();

        let fs = load_exfat();
        let cluster_size = fs.cluster_size();
        let root = fs.root_inode() as Arc<dyn Inode>;
        let mut free_clusters_before_create: Vec<u32> = Vec::new();
        for (file_id, file_name) in file_names.iter().enumerate() {
            free_clusters_before_create.push(fs.free_clusters());
            let inode = create_file(root.clone(), file_name);
          
            if fs.free_clusters() > file_id as u32 {
                let _ = inode.write_at(file_id * cluster_size, &[0, 1, 2, 3, 4]);
            }
        }

        let mut reverse_names = file_names.clone();
        reverse_names.reverse();
        for (file_id, file_name) in reverse_names.iter().enumerate() {
            let id = file_num as usize - 1 - file_id;
            let unlink_result = root.unlink(file_name);
            assert!(
                unlink_result.is_ok() && fs.free_clusters() == free_clusters_before_create[id],
                "Fail to unlink file {:?}",
                id
            );

            let mut sub_inodes: Vec<String> = Vec::new();

            let read_result = root.readdir_at(0, &mut sub_inodes);
            assert!(
                read_result.is_ok(),
                "Fs failed to readdir after unlink {:?}: {:?}",
                id,
                read_result.unwrap_err()
            );

            assert!(read_result.unwrap() == id);
            assert!(sub_inodes.len() == id);

            sub_inodes.sort();

            for i in 0..sub_inodes.len() {
                assert!(sub_inodes[i].cmp(&file_names[i]).is_eq())
            }
        }
    }

    #[ktest]
    fn test_rmdir() {
        let fs = load_exfat();
        let root = fs.root_inode() as Arc<dyn Inode>;
        let folder_name = "sub";
        let _ = root.create(
            folder_name,
            crate::fs::utils::InodeType::Dir,
            InodeMode::all()
        );
        let rmdir_result = root.rmdir(folder_name);
        assert!(
            rmdir_result.is_ok(),
            "Fs failed to rmdir: {:?}",
            rmdir_result.unwrap_err()
        );

        let mut sub_dirs: Vec<String> = Vec::new();
        let _ = root.readdir_at(0, &mut sub_dirs);
        assert!(sub_dirs.is_empty());

        // Followings are some invalid unlink call. These should return with an error.
        let rmdir_fail_result1 = root.rmdir(".");
        assert!(
            rmdir_fail_result1.is_err(),
            "Fs deal with rmdir(.) incorrectly"
        );

        let rmdir_fail_result2 = root.rmdir("..");
        assert!(
            rmdir_fail_result2.is_err(),
            "Fs deal with rmdir(..) incorrectly"
        );

        let file_name = "a.txt";
        let _ = root.create(
            file_name,
            crate::fs::utils::InodeType::File,
            InodeMode::all()
        );
        let rmdir_fail_result3 = root.rmdir(file_name);
        assert!(
            rmdir_fail_result3.is_err(),
            "Fs deal with rmdir to a file incorrectly"
        );

        let parent_name = "parent";
        let child_name = "child.txt";
        let parent_inode = root
            .create(
                parent_name,
                crate::fs::utils::InodeType::Dir,
                InodeMode::all(),
            )
            .unwrap();
        let _ = parent_inode.create(
            child_name,
            crate::fs::utils::InodeType::File,
            InodeMode::all(),
        );
        let rmdir_fail_result4 = root.rmdir(parent_name);
        assert!(
            rmdir_fail_result4.is_err(),
            "Fs deal with rmdir to a no empty directory incorrectly"
        );
        // However, after we remove child file, parent directory is removable.
        let _ = parent_inode.unlink(child_name);
        let rmdir_result1 = root.rmdir(parent_name);
        assert!(
            rmdir_result1.is_ok(),
            "Fs failed to remove an empty directory"
        );
    }

    #[ktest]
    fn test_rename_file() {
        let fs = load_exfat();
        let root = fs.root_inode() as Arc<dyn Inode>;
        let file_name = "hi.txt";
        let a_inode = create_file(root.clone(), file_name);

        const BUF_SIZE: usize = PAGE_SIZE * 11 + 2023;
        let mut buf = vec![0u8; BUF_SIZE];
        for (i, num) in buf.iter_mut().enumerate() {
            //Use a prime number to make each sector different.
            *num = (i % 107) as u8;
        }
        let _ = a_inode.write_at(0, &buf);

        let new_name = "hello.txt";
        let rename_result = root.rename(file_name, &root.clone(), new_name);
        assert!(
            rename_result.is_ok(),
            "Fs failed to rename: {:?}",
            rename_result.unwrap_err()
        );

        let a_inode_new = root.lookup(new_name).unwrap();
        let mut read = vec![0u8; BUF_SIZE];
        let _ = a_inode_new.read_at(0, &mut read);
        assert!(buf.eq(&read), "File mismatch after rename");

        let mut sub_dirs: Vec<String> = Vec::new();
        let _ = root.readdir_at(0, &mut sub_dirs);
        assert!(sub_dirs.len() == 1 && sub_dirs[0].eq(new_name));

        let sub_folder_name = "test";
        let sub_folder = root
            .create(
                sub_folder_name,
                crate::fs::utils::InodeType::Dir,
                InodeMode::all(),
            )
            .unwrap();

        let sub_file_name = "a.txt";

        create_file(sub_folder.clone(), sub_file_name);
        let rename_result = sub_folder.rename(sub_file_name, &root.clone(), sub_file_name);
        assert!(
            rename_result.is_ok(),
            "Fs failed to rename file between different directories: {:?}",
            rename_result.unwrap_err()
        );

        sub_dirs.clear();
        let _ = root.readdir_at(0, &mut sub_dirs);
        sub_dirs.sort();

        assert!(
            sub_dirs.len() == 3
                && sub_dirs[0].eq(sub_file_name)
                && sub_dirs[1].eq(new_name)
                && sub_dirs[2].eq(sub_folder_name)
        );

        // test rename file when the new_name is exist
        let rename_file_to_an_exist_folder = root.rename(new_name, &root.clone(), sub_folder_name);
        assert!(rename_file_to_an_exist_folder.is_err());

        let rename_file_to_an_exist_file = root.rename(new_name, &root.clone(), sub_file_name);
        assert!(rename_file_to_an_exist_file.is_ok());

        sub_dirs.clear();
        let _ = root.readdir_at(0, &mut sub_dirs);
        sub_dirs.sort();

        assert!(
            sub_dirs.len() == 2
                && sub_dirs[0].eq(sub_file_name)
                && sub_dirs[1].eq(sub_folder_name)
        );
    }

    #[ktest]
    fn test_rename_dir() {
        let fs = load_exfat();
        let root = fs.root_inode() as Arc<dyn Inode>;
        let old_folder_name = "old_folder";
        let old_folder = root.create(
            old_folder_name,
            crate::fs::utils::InodeType::Dir,
            InodeMode::all(),
        ).unwrap();
        let child_file_name = "a.txt";
        let _ = old_folder.create(
            child_file_name,
            crate::fs::utils::InodeType::File,
            InodeMode::all(),
        );

        // Test rename a folder, the sub-directories should remain.
        let new_folder_name = "new_folder";
        let rename_result = root.rename(old_folder_name, &root.clone(), new_folder_name);
        assert!(
            rename_result.is_ok(),
            "Fs failed to rename a folder: {:?}",
            rename_result.unwrap_err()
        );

        let mut sub_dirs: Vec<String> = Vec::new();
        let _ = root.readdir_at(0, &mut sub_dirs);
        assert!(sub_dirs.len() == 1 && sub_dirs[0].eq(new_folder_name));
        
        let new_folder = root.lookup(new_folder_name).unwrap();
        
        sub_dirs.clear();
        let _ = new_folder.readdir_at(0, &mut sub_dirs);
        assert!(sub_dirs.len() == 1 && sub_dirs[0].eq(child_file_name));

        // Test rename directory when the new_name is exist.
        let exist_folder_name = "exist_folder";
        let exist_folder = root.create(
            exist_folder_name,
            crate::fs::utils::InodeType::Dir,
            InodeMode::all(),
        ).unwrap();
        let _ = exist_folder.create(
            child_file_name,
            crate::fs::utils::InodeType::File,
            InodeMode::all()
        );

        let exist_file_name = "exist_file.txt";
        let _ = root.create(
            exist_file_name,
            crate::fs::utils::InodeType::File,
            InodeMode::all()
        );

        let rename_dir_to_an_exist_file = root.rename(new_folder_name, &root.clone(), exist_file_name);
        assert!(rename_dir_to_an_exist_file.is_err());

        let rename_dir_to_an_exist_no_empty_folder = root.rename(new_folder_name, &root.clone(), exist_folder_name);
        assert!(rename_dir_to_an_exist_no_empty_folder.is_err());

        let _ = exist_folder.unlink(child_file_name);
        let rename_dir_to_an_exist_empty_folder = root.rename(new_folder_name, &root.clone(), exist_folder_name);
        assert!(rename_dir_to_an_exist_empty_folder.is_ok());
    }

    #[ktest]
    fn test_write_and_read_file_direct() {
        let fs = load_exfat();
        let root = fs.root_inode() as Arc<dyn Inode>;
        let file = create_file(root.clone(), "test");

        const BUF_SIZE: usize = PAGE_SIZE * 7 + 3 * SECTOR_SIZE;

        let mut buf = vec![0u8; BUF_SIZE];
        for (i, num) in buf.iter_mut().enumerate() {
            //Use a prime number to make each sector different.
            *num = (i % 107) as u8;
        }

        let write_result = file.write_direct_at(0, &buf);
        assert!(
            write_result.is_ok(),
            "Fs failed to write direct: {:?}",
            write_result.unwrap_err()
        );

        let mut read = vec![0u8; BUF_SIZE];
        let read_result = file.read_direct_at(0, &mut read);
        assert!(
            read_result.is_ok(),
            "Fs failed to read direct: {:?}",
            read_result.unwrap_err()
        );

        assert!(buf.eq(&read), "File mismatch. Data read result:{:?}", read);
    }

    #[ktest]
    fn test_write_and_read_file() {
        let fs = load_exfat();
        let root = fs.root_inode() as Arc<dyn Inode>;
        let file = create_file(root.clone(), "test");

        const BUF_SIZE: usize = PAGE_SIZE * 11 + 2023;

        let mut buf = vec![0u8; BUF_SIZE];
        for (i, num) in buf.iter_mut().enumerate() {
            //Use a prime number to make each sector different.
            *num = (i % 107) as u8;
        }

        let write_result = file.write_at(0, &buf);
        assert!(
            write_result.is_ok(),
            "Fs failed to write: {:?}",
            write_result.unwrap_err()
        );

        let mut read = vec![0u8; BUF_SIZE];
        let read_result = file.read_at(0, &mut read);
        assert!(
            read_result.is_ok(),
            "Fs failed to read: {:?}",
            read_result.unwrap_err()
        );

        assert!(buf.eq(&read), "File mismatch. Data read result:{:?}", read);
    }

    #[ktest]
    fn test_interleaved_write() {
        let fs = load_exfat();
        let root = fs.root_inode() as Arc<dyn Inode>;
        let a = create_file(root.clone(), "a");
        let b = create_file(root.clone(), "b");

        const BUF_SIZE: usize = PAGE_SIZE * 11 + 2023;

        let mut buf_a = vec![0u8; BUF_SIZE];
        for (i, num) in buf_a.iter_mut().enumerate() {
            //Use a prime number to make each sector different.
            *num = (i % 107) as u8;
        }

        let mut buf_b = vec![0u8; BUF_SIZE];
        for (i, num) in buf_b.iter_mut().enumerate() {
            //Use a prime number to make each sector different.
            *num = (i % 109) as u8;
        }

        let steps = 7;
        let write_len = (BUF_SIZE + steps - 1) / steps;
        for i in 0..steps {
            let start = i * write_len;
            let end = BUF_SIZE.min(start + write_len);
            a.write_at(start, &buf_a[start..end]).unwrap();
            b.write_at(start, &buf_b[start..end]).unwrap();
        }

        let mut read = vec![0u8; BUF_SIZE];
        a.read_at(0, &mut read).unwrap();
        assert!(
            buf_a.eq(&read),
            "File a mismatch. Data read result:{:?}",
            read
        );

        b.read_at(0, &mut read).unwrap();
        assert!(
            buf_b.eq(&read),
            "File b mismatch. Data read result:{:?}",
            read
        );
    }

    #[ktest]
    fn test_bitmap_modify_bit() {
        let fs = load_exfat();
        let bitmap_binding = fs.bitmap();
        let mut bitmap = bitmap_binding.lock();
        let total_bits_len = 1000;
        let initial_free_clusters = bitmap.free_clusters();

        let range_result =
            bitmap.find_next_free_cluster_range(EXFAT_RESERVED_CLUSTERS, total_bits_len);
        assert!(
            range_result.is_ok(),
            "Fail to get a free range with {:?} clusters",
            total_bits_len
        );

        let range_start_cluster = range_result.unwrap().start;
        let p = 107;
        for i in 0..total_bits_len {
            let relative_idx = (i * p) % total_bits_len;
            let idx = range_start_cluster + relative_idx;
            let res1 = bitmap.is_cluster_free(idx);
            assert!(
                res1.is_ok() && res1.unwrap(),
                "Cluster idx {:?} is set before set",
                relative_idx
            );

            let res2 = bitmap.set_bitmap_used(idx, true);
            assert!(
                res2.is_ok() && bitmap.free_clusters() == initial_free_clusters - 1,
                "Set cluster idx {:?} failed",
                relative_idx
            );

            let res3 = bitmap.is_cluster_free(idx);
            assert!(
                res3.is_ok() && !res3.unwrap(),
                "Cluster idx {:?} is unset after set",
                relative_idx
            );

            let res4 = bitmap.set_bitmap_unused(idx, true);
            assert!(
                res4.is_ok() && bitmap.free_clusters() == initial_free_clusters,
                "Clear cluster idx {:?} failed",
                relative_idx
            );

            let res5 = bitmap.is_cluster_free(idx);
            assert!(
                res5.is_ok() && res5.unwrap(),
                "Cluster idx {:?} is still set after clear",
                relative_idx
            );
        }
    }

    #[ktest]
    fn test_bitmap_modify_chunk() {
        let fs = load_exfat();
        let bitmap_binding = fs.bitmap();
        let mut bitmap = bitmap_binding.lock();
        let total_bits_len = 1000;
        let initial_free_clusters = bitmap.free_clusters();

        let range_result =
            bitmap.find_next_free_cluster_range(EXFAT_RESERVED_CLUSTERS, total_bits_len);
        assert!(
            range_result.is_ok(),
            "Fail to get a free range with {:?} clusters",
            total_bits_len
        );

        let range_start_idx = range_result.unwrap().start;
        let mut chunk_size = 1;
        let mut start_idx: u32 = range_start_idx;
        let mut end_idx = range_start_idx + 1;
        while end_idx <= range_start_idx + total_bits_len {
            let res1 = bitmap.set_bitmap_range_used(start_idx..end_idx, true);
            assert!(
                res1.is_ok() && bitmap.free_clusters() == initial_free_clusters - chunk_size,
                "Set cluster chunk [{:?}, {:?}) failed",
                start_idx,
                end_idx
            );

            for idx in start_idx..end_idx {
                let res = bitmap.is_cluster_free(idx);
                assert!(
                    res.is_ok() && !res.unwrap(),
                    "Cluster {:?} in chunk [{:?}, {:?}) is unset",
                    idx,
                    start_idx,
                    end_idx
                );
            }

            let res2 = bitmap.set_bitmap_range_unused(start_idx..end_idx, true);
            assert!(
                res2.is_ok() && bitmap.free_clusters() == initial_free_clusters,
                "Clear cluster chunk [{:?}, {:?}) failed",
                start_idx,
                end_idx
            );

            let res3 = bitmap.is_cluster_range_free(start_idx..end_idx);
            assert!(
                res3.is_ok() && res3.unwrap(),
                "Some bit in cluster chunk [{:?}, {:?}) is still set after clear",
                start_idx,
                end_idx
            );

            chunk_size += 1;
            start_idx = end_idx;
            end_idx = start_idx + chunk_size;
        }
    }

    #[ktest]
    fn test_bitmap_find() {
        let fs = load_exfat();
        let bitmap_binding = fs.bitmap();
        let mut bitmap = bitmap_binding.lock();
        let total_bits_len = 1000;

        let range_result =
            bitmap.find_next_free_cluster_range(EXFAT_RESERVED_CLUSTERS, total_bits_len);
        assert!(
            range_result.is_ok(),
            "Fail to get a free range with {:?} clusters",
            total_bits_len
        );

        let range_start_idx = range_result.unwrap().start;
        let mut chunk_size = 1;
        let mut start_idx;
        let mut end_idx = range_start_idx + 1;
        // 010010001000010000010000001...
        // chunk_size = k, relative_start_idx =(k-1)*(k+2)/2
        while end_idx <= range_start_idx + total_bits_len {
            let _ = bitmap.set_bitmap_used(end_idx, true);
            chunk_size += 1;
            start_idx = end_idx + 1;
            end_idx = start_idx + chunk_size;
        }

        for k in 1..chunk_size {
            let start_idx_k = bitmap.find_next_free_cluster_range(range_start_idx, k);
            assert!(
                start_idx_k.is_ok()
                    && start_idx_k.clone().unwrap().start
                        == (k - 1) * (k + 2) / 2 + range_start_idx
                    && start_idx_k.unwrap().end == (k * k + 3 * k - 2) / 2 + range_start_idx,
                "Fail to find chunk size {:?}",
                k
            );
        }

        for k in 1..chunk_size {
            let start_idx_k = bitmap.find_next_free_cluster_range_fast(range_start_idx, k);
            assert!(
                start_idx_k.is_ok()
                    && start_idx_k.clone().unwrap().start
                        == (k - 1) * (k + 2) / 2 + range_start_idx
                    && start_idx_k.unwrap().end == (k * k + 3 * k - 2) / 2 + range_start_idx,
                "Fail to find chunk size {:?} with fast",
                k
            );
        }
    }

    #[ktest]
    fn test_resize_single() {
        let fs = load_exfat();
        let root = fs.root_inode();
        let f = create_file(root.clone(), "xxx");
        let cluster_size = fs.cluster_size();
        let initial_free_clusters = fs.free_clusters();

        let max_clusters = 1000.min(initial_free_clusters);
        let mut alloc_clusters = 0;
        while alloc_clusters < max_clusters {
            alloc_clusters += 1;
            info!("alloc_clusters = {:?}", alloc_clusters);
            f.resize(alloc_clusters as usize * cluster_size);
            assert!(
                fs.free_clusters() == initial_free_clusters - alloc_clusters,
                "Fail to linearly expand file to {:?} clusters",
                alloc_clusters
            );
        }
        // here alloc_clusters == max_clusters

        while alloc_clusters > 0 {
            alloc_clusters -= 1;
            f.resize(alloc_clusters as usize * cluster_size);
            assert!(
                fs.free_clusters() == initial_free_clusters - alloc_clusters,
                "Fail to linearly shrink file to {:?} clusters",
                alloc_clusters
            );
        }

        alloc_clusters = 1;
        let mut old_alloc_clusters = 0;
        let mut step = 1;
        while alloc_clusters <= max_clusters {
            f.resize(alloc_clusters as usize * cluster_size);
            assert!(
                fs.free_clusters() == initial_free_clusters - alloc_clusters,
                "Fail to expand file from {:?} clusters to {:?} clusters",
                old_alloc_clusters,
                alloc_clusters
            );
            old_alloc_clusters = alloc_clusters;
            step += 1;
            alloc_clusters += step;
        }

        while alloc_clusters > 0 {
            alloc_clusters -= step;
            step -= 1;
            f.resize(alloc_clusters as usize * cluster_size);
            assert!(
                fs.free_clusters() == initial_free_clusters - alloc_clusters,
                "Fail to shrink file from {:?} clusters to {:?} clusters",
                old_alloc_clusters,
                alloc_clusters
            );
            old_alloc_clusters = alloc_clusters;
        }
        assert!(alloc_clusters == 0);

        // Try to allocate a file larger than remaining spaces. This will fail without changing the remaining space.
        f.resize(initial_free_clusters as usize * cluster_size + 1);
        assert!(
            fs.free_clusters() == initial_free_clusters,
            "Fail to deal with a memeory overflow allocation"
        );

        // Try to allocate a file of exactly the same size as the remaining spaces. This will succeed.
        f.resize(initial_free_clusters as usize * cluster_size);
        assert!(
            fs.free_clusters() == 0,
            "Fail to deal with a exact allocation"
        );

        // Free the file just allocated. This will also succeed.
        f.resize(0);
        assert!(
            fs.free_clusters() == initial_free_clusters,
            "Fail to free a large chunk"
        );
    }
}<|MERGE_RESOLUTION|>--- conflicted
+++ resolved
@@ -152,11 +152,7 @@
 
         let mut sub_dirs: Vec<String> = Vec::new();
         let _ = root.readdir_at(0, &mut sub_dirs);
-<<<<<<< HEAD
-
-=======
       
->>>>>>> 0658f399
         assert!(sub_dirs.is_empty());
 
         // Followings are some invalid unlink call. These should return with an error.
