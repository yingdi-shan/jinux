mod bitmap;
mod block_device;
mod constants;
mod dentry;
mod fat;
mod fs;
mod inode;
mod super_block;
mod upcase_table;
mod utils;

pub use fs::ExfatFS;
pub use inode::ExfatInode;

static EXFAT_IMAGE: &[u8] = include_bytes!("../../../../../../exfat.img");

use crate::fs::exfat::{block_device::ExfatMemoryDisk, fs::ExfatMountOptions};
use crate::prelude::*;
use alloc::boxed::Box;
use jinux_frame::vm::{VmAllocOptions, VmIo, VmSegment};

fn new_vm_segment_from_image() -> Result<VmSegment> {
    let vm_segment = VmAllocOptions::new(EXFAT_IMAGE.len() / PAGE_SIZE)
        .is_contiguous(true)
        .alloc_contiguous()?;

    vm_segment.write_bytes(0, EXFAT_IMAGE)?;
    Ok(vm_segment)
}

pub fn load_exfat() -> Arc<ExfatFS> {
    let vm_segment = new_vm_segment_from_image().unwrap();

    let disk = ExfatMemoryDisk::new(vm_segment);
    let mount_option = ExfatMountOptions::default();

    let fs = ExfatFS::open(Box::new(disk), mount_option);

    assert!(fs.is_ok(), "Fs failed to init:{:?}", fs.unwrap_err());

    fs.unwrap()
}

mod test {
    use crate::{
        fs::{
            exfat::bitmap::EXFAT_RESERVED_CLUSTERS,
            exfat::block_device::SECTOR_SIZE,
            exfat::constants::MAX_NAME_LENGTH,
            utils::{Inode, InodeMode},
        },
        prelude::*,
    };

    use super::load_exfat;
    fn create_file(parent: Arc<dyn Inode>, filename: &str) -> Arc<dyn Inode> {
        let create_result = parent.create(
            filename,
            crate::fs::utils::InodeType::File,
            InodeMode::all(),
        );

        assert!(
            create_result.is_ok(),
            "Fs failed to create: {:?}",
            create_result.unwrap_err()
        );

        create_result.unwrap()
    }

    fn create_folder(parent: Arc<dyn Inode>, foldername: &str) -> Arc<dyn Inode> {
        let create_result = parent.create(
            foldername,
            crate::fs::utils::InodeType::Dir,
            InodeMode::all(),
        );

        assert!(
            create_result.is_ok(),
            "Fs failed to create: {:?}",
            create_result.unwrap_err()
        );

        create_result.unwrap()
    }

    #[ktest]
    fn test_new_exfat() {
        load_exfat();
    }

    #[ktest]
    fn test_create() {
        let fs = load_exfat();
        let root = fs.root_inode() as Arc<dyn Inode>;

        // test basic create
        let file_name = "a.txt";
        create_file(root.clone(), file_name);
        let dir_name = "b";
        create_folder(root.clone(), dir_name);

        // test create with an exist name
        let create_file_with_an_exist_name = root.create(
            dir_name,
            crate::fs::utils::InodeType::File,
            InodeMode::all(),
        );
        let create_dir_with_an_exist_name = root.create(
            file_name,
            crate::fs::utils::InodeType::Dir,
            InodeMode::all(),
        );
        assert!(
            create_dir_with_an_exist_name.is_err() && create_file_with_an_exist_name.is_err(),
            "Fs deal with create an exist name incorrectly"
        );

        // test create with a long name
        let long_file_name = "x".repeat(MAX_NAME_LENGTH);
        let create_long_name_file = root.create(
            &long_file_name,
            crate::fs::utils::InodeType::File,
            InodeMode::all(),
        );
        assert!(
            create_long_name_file.is_ok(),
            "Fail to create a long name file"
        );

        let long_dir_name = "y".repeat(MAX_NAME_LENGTH);
        let create_long_name_dir = root.create(
            &long_dir_name,
            crate::fs::utils::InodeType::Dir,
            InodeMode::all(),
        );
        assert!(
            create_long_name_dir.is_ok(),
            "Fail to create a long name directory"
        );
    }

    #[ktest]
    fn test_create_and_list_file() {
        let mut file_names: Vec<String> = (0..100).map(|x| x.to_string().repeat(50)).collect();
        file_names.sort();

        let fs = load_exfat();
        let root = fs.root_inode() as Arc<dyn Inode>;

        for (file_id, file_name) in file_names.iter().enumerate() {
            create_file(root.clone(), file_name);

            let mut sub_inodes: Vec<String> = Vec::new();

            let read_result = root.readdir_at(0, &mut sub_inodes);
            assert!(
                read_result.is_ok(),
                "Fs failed to readdir: {:?}",
                read_result.unwrap_err()
            );

            assert!(read_result.unwrap() == file_id + 1);
            assert!(sub_inodes.len() == file_id + 1);

            sub_inodes.sort();

            for i in 0..sub_inodes.len() {
                assert!(
                    sub_inodes[i].cmp(&file_names[i]).is_eq(),
                    "Readdir Result:{:?} Filenames:{:?}",
                    sub_inodes[i],
                    file_names[i]
                )
            }

            info!("Successfully creating and reading {} files", file_id + 1);
        }

        //Test skiped readdir.
        let mut sub_inodes: Vec<String> = Vec::new();
        let _ = root.readdir_at(file_names.len() / 3, &mut sub_inodes);

        assert!(sub_inodes.len() == file_names.len() - file_names.len() / 3);
    }

    #[ktest]
    fn test_unlink_single() {
        let fs = load_exfat();
        let root = fs.root_inode() as Arc<dyn Inode>;
        let file_name = "a.txt";
        let a_inode = create_file(root.clone(), file_name);
        let _ = a_inode.write_at(8192, &[0, 1, 2, 3, 4]);

        let unlink_result = root.unlink(file_name);
        assert!(
            unlink_result.is_ok(),
            "Fs failed to unlink: {:?}",
            unlink_result.unwrap_err()
        );

        let mut sub_dirs: Vec<String> = Vec::new();
        let _ = root.readdir_at(0, &mut sub_dirs);

        assert!(sub_dirs.is_empty());

        // followings are some invalid unlink call. These should return with an error.
        let unlink_fail_result1 = root.unlink(".");
        assert!(
            unlink_fail_result1.is_err(),
            "Fs deal with unlink(.) incorrectly"
        );

        let unlink_fail_result2 = root.unlink("..");
        assert!(
            unlink_fail_result2.is_err(),
            "Fs deal with unlink(..) incorrectly"
        );

        let folder_name = "sub";
        create_folder(root.clone(), folder_name);
        let unlink_dir = root.unlink(folder_name);
        assert!(
            unlink_dir.is_err(),
            "Fs deal with unlink a folder incorrectly"
        );

        // test unlink a long name file
        let long_file_name = "x".repeat(MAX_NAME_LENGTH);
        create_file(root.clone(), &long_file_name);
        let unlink_long_name_file = root.unlink(&long_file_name);
        assert!(
            unlink_long_name_file.is_ok(),
            "Fail to unlink a long name file"
        );
    }

    #[ktest]
    fn test_unlink_multiple() {
        let file_num: u32 = 30; // This shouldn't be too large, better not allocate new clusters for root dir
        let mut file_names: Vec<String> = (0..file_num).map(|x| x.to_string()).collect();
        file_names.sort();

        let fs = load_exfat();
        let cluster_size = fs.cluster_size();
        let root = fs.root_inode() as Arc<dyn Inode>;
        let mut free_clusters_before_create: Vec<u32> = Vec::new();
        for (file_id, file_name) in file_names.iter().enumerate() {
            free_clusters_before_create.push(fs.free_clusters());
            let inode = create_file(root.clone(), file_name);

            if fs.free_clusters() > file_id as u32 {
                let _ = inode.write_at(file_id * cluster_size, &[0, 1, 2, 3, 4]);
            }
        }

        let mut reverse_names = file_names.clone();
        reverse_names.reverse();
        for (file_id, file_name) in reverse_names.iter().enumerate() {
            let id = file_num as usize - 1 - file_id;
            let unlink_result = root.unlink(file_name);
            assert!(
                unlink_result.is_ok() && fs.free_clusters() == free_clusters_before_create[id],
                "Fail to unlink file {:?}",
                id
            );

            let mut sub_inodes: Vec<String> = Vec::new();

            let read_result = root.readdir_at(0, &mut sub_inodes);
            assert!(
                read_result.is_ok(),
                "Fail to readdir after unlink {:?}: {:?}",
                id,
                read_result.unwrap_err()
            );

            assert!(read_result.unwrap() == id);
            assert!(sub_inodes.len() == id);

            sub_inodes.sort();

            for i in 0..sub_inodes.len() {
                assert!(sub_inodes[i].cmp(&file_names[i]).is_eq())
            }
        }
    }

    #[ktest]
    fn test_rmdir() {
        let fs = load_exfat();
        let root = fs.root_inode() as Arc<dyn Inode>;
        let folder_name = "sub";
        create_folder(root.clone(), folder_name);
        let rmdir_result = root.rmdir(folder_name);
        assert!(
            rmdir_result.is_ok(),
            "Fail to rmdir: {:?}",
            rmdir_result.unwrap_err()
        );

        let mut sub_dirs: Vec<String> = Vec::new();
        let _ = root.readdir_at(0, &mut sub_dirs);
        assert!(sub_dirs.is_empty());

        // Followings are some invalid unlink call. These should return with an error.
        let rmdir_fail_result1 = root.rmdir(".");
        assert!(
            rmdir_fail_result1.is_err(),
            "Fs deal with rmdir(.) incorrectly"
        );

        let rmdir_fail_result2 = root.rmdir("..");
        assert!(
            rmdir_fail_result2.is_err(),
            "Fs deal with rmdir(..) incorrectly"
        );

        let file_name = "a.txt";
        create_file(root.clone(), file_name);
        let rmdir_to_a_file = root.rmdir(file_name);
        assert!(
            rmdir_to_a_file.is_err(),
            "Fs deal with rmdir to a file incorrectly"
        );

        let parent_name = "parent";
        let child_name = "child.txt";
        let parent_inode = create_folder(root.clone(), parent_name);
        create_file(parent_inode.clone(), child_name);
        let rmdir_no_empty_dir = root.rmdir(parent_name);
        assert!(
            rmdir_no_empty_dir.is_err(),
            "Fs deal with rmdir to a no empty directory incorrectly"
        );
        // however, after we remove child file, parent directory is removable.
        let _ = parent_inode.unlink(child_name);
        let rmdir_empty_dir = root.rmdir(parent_name);
<<<<<<< HEAD
        assert!(rmdir_empty_dir.is_ok(), "Fail to remove an empty directory");
=======
        assert!(
            rmdir_empty_dir.is_ok(),
            "Fail to remove an empty directory"
        );
>>>>>>> 278cd522

        // test remove a long name directory
        let long_dir_name = "x".repeat(MAX_NAME_LENGTH);
        create_folder(root.clone(), &long_dir_name);
        let rmdir_long_name_dir = root.rmdir(&long_dir_name);
        assert!(
            rmdir_long_name_dir.is_ok(),
            "Fail to remove a long name directory"
        );
    }

    #[ktest]
    fn test_rename_file() {
        let fs = load_exfat();
        let root = fs.root_inode() as Arc<dyn Inode>;
        let file_name = "hi.txt";
        let a_inode = create_file(root.clone(), file_name);

        const BUF_SIZE: usize = 7 * PAGE_SIZE + 11;
        let mut buf = vec![0u8; BUF_SIZE];
        for (i, num) in buf.iter_mut().enumerate() {
            //Use a prime number to make each sector different.
            *num = (i % 107) as u8;
        }
        let _ = a_inode.write_at(0, &buf);

        let new_name = "hello.txt";
        let rename_result = root.rename(file_name, &root.clone(), new_name);
        assert!(
            rename_result.is_ok(),
            "Failed to rename: {:?}",
            rename_result.unwrap_err()
        );

        // test list after rename
        let mut sub_dirs: Vec<String> = Vec::new();
        let _ = root.readdir_at(0, &mut sub_dirs);
        assert!(sub_dirs.len() == 1 && sub_dirs[0].eq(new_name));

        // test read after rename
        let a_inode_new = root.lookup(new_name).unwrap();
        let mut read = vec![0u8; BUF_SIZE];
        let read_after_rename = a_inode_new.read_at(0, &mut read);
        assert!(
            read_after_rename.is_ok() && read_after_rename.clone().unwrap() == BUF_SIZE,
            "Fail to read after rename: {:?}",
            read_after_rename.unwrap_err()
        );
        assert!(buf.eq(&read), "File mismatch after rename");

        // test write after rename
        const NEW_BUF_SIZE: usize = 9 * PAGE_SIZE + 23;
        let new_buf = vec![7u8; NEW_BUF_SIZE];
        let new_write_after_rename = a_inode_new.write_at(0, &new_buf);
        assert!(
            new_write_after_rename.is_ok() && new_write_after_rename.clone().unwrap() == NEW_BUF_SIZE,
            "Fail to write file after rename: {:?}",
            new_write_after_rename.unwrap_err()
        );

<<<<<<< HEAD
        let mut new_read = vec![0u8; NEW_BUF_SIZE];
        let _ = a_inode_new.read_at(0, &mut new_read);
        assert!(new_buf.eq(&new_read), "New read and new write mismatch after rename");

=======
>>>>>>> 278cd522
        // test rename between different directories
        let sub_folder_name = "test";
        let sub_folder = create_folder(root.clone(), sub_folder_name);
        let sub_file_name = "a.txt";
        create_file(sub_folder.clone(), sub_file_name);
        let rename_result = sub_folder.rename(sub_file_name, &root.clone(), sub_file_name);
        assert!(
            rename_result.is_ok(),
            "Fs failed to rename file between different directories: {:?}",
            rename_result.unwrap_err()
        );

        sub_dirs.clear();
        let _ = root.readdir_at(0, &mut sub_dirs);
        sub_dirs.sort();

        assert!(
            sub_dirs.len() == 3
                && sub_dirs[0].eq(sub_file_name)
                && sub_dirs[1].eq(new_name)
                && sub_dirs[2].eq(sub_folder_name)
        );

        // test rename file when the new_name is exist
        let rename_file_to_itself = root.rename(new_name, &root.clone(), new_name);
<<<<<<< HEAD
        assert!(rename_file_to_itself.is_ok(), "Fail to rename to itself");
=======
        assert!(
            rename_file_to_itself.is_ok(),
            "Fail to rename to itself"
        );
>>>>>>> 278cd522

        let rename_file_to_an_exist_folder = root.rename(new_name, &root.clone(), sub_folder_name);
        assert!(
            rename_file_to_an_exist_folder.is_err(),
            "Fs deal with rename a file to an exist directory incorrectly"
        );

        let rename_file_to_an_exist_file = root.rename(new_name, &root.clone(), sub_file_name);
        assert!(
            rename_file_to_an_exist_file.is_ok(),
            "Fail to rename a file to another exist file",
        );

        sub_dirs.clear();
        let _ = root.readdir_at(0, &mut sub_dirs);
        sub_dirs.sort();

        assert!(
            sub_dirs.len() == 2
                && sub_dirs[0].eq(sub_file_name)
                && sub_dirs[1].eq(sub_folder_name)
        );

        // test rename with long file names
        let long_name_a = "a".repeat(MAX_NAME_LENGTH);
        let long_name_b = "b".repeat(MAX_NAME_LENGTH);
        create_file(root.clone(), &long_name_a);
        let rename_long_name_file = root.rename(&long_name_a, &root.clone(), &long_name_b);
        assert!(
            rename_long_name_file.is_ok(),
            "Fail to rename a long name file"
        );

        // test rename with long file names
        let long_name_a = "a".repeat(MAX_NAME_LENGTH);
        let long_name_b = "b".repeat(MAX_NAME_LENGTH);
        create_file(root.clone(), &long_name_a);
        let rename_long_name_file = root.rename(&long_name_a, &root.clone(), &long_name_b);
        assert!(
            rename_long_name_file.is_ok(),
            "Fail to rename a long name file"
        );
    }

    #[ktest]
    fn test_rename_dir() {
        let fs = load_exfat();
        let root = fs.root_inode() as Arc<dyn Inode>;
        let old_folder_name = "old_folder";
        let old_folder = create_folder(root.clone(), old_folder_name);
        let child_file_name = "a.txt";
        create_file(old_folder.clone(), child_file_name);

        // Test rename a folder, the sub-directories should remain.
        let new_folder_name = "new_folder";
        let rename_result = root.rename(old_folder_name, &root.clone(), new_folder_name);
        assert!(
            rename_result.is_ok(),
            "Fs failed to rename a folder: {:?}",
            rename_result.unwrap_err()
        );

        let mut sub_dirs: Vec<String> = Vec::new();
        let _ = root.readdir_at(0, &mut sub_dirs);
        assert!(sub_dirs.len() == 1 && sub_dirs[0].eq(new_folder_name));

        let new_folder = root.lookup(new_folder_name).unwrap();

        sub_dirs.clear();
        let _ = new_folder.readdir_at(0, &mut sub_dirs);
        assert!(sub_dirs.len() == 1 && sub_dirs[0].eq(child_file_name));

        // Test rename directory when the new_name is exist.
        let exist_folder_name = "exist_folder";
        let exist_folder = create_folder(root.clone(), exist_folder_name);
        create_file(exist_folder.clone(), child_file_name);

        let exist_file_name = "exist_file.txt";
        create_file(root.clone(), exist_file_name);

        let rename_dir_to_an_exist_file =
            root.rename(new_folder_name, &root.clone(), exist_file_name);
        assert!(rename_dir_to_an_exist_file.is_err());

        let rename_dir_to_an_exist_no_empty_folder =
            root.rename(new_folder_name, &root.clone(), exist_folder_name);
        assert!(rename_dir_to_an_exist_no_empty_folder.is_err());

        let _ = exist_folder.unlink(child_file_name);
        let rename_dir_to_an_exist_empty_folder =
            root.rename(new_folder_name, &root.clone(), exist_folder_name);
        assert!(rename_dir_to_an_exist_empty_folder.is_ok());
    }

    #[ktest]
    fn test_write_and_read_file_direct() {
        let fs = load_exfat();
        let root = fs.root_inode() as Arc<dyn Inode>;
        let file = create_file(root.clone(), "test");

        const BUF_SIZE: usize = PAGE_SIZE * 7 + 3 * SECTOR_SIZE;

        let mut buf = vec![0u8; BUF_SIZE];
        for (i, num) in buf.iter_mut().enumerate() {
            //Use a prime number to make each sector different.
            *num = (i % 107) as u8;
        }

        let write_result = file.write_direct_at(0, &buf);
        assert!(
            write_result.is_ok(),
            "Fs failed to write direct: {:?}",
            write_result.unwrap_err()
        );

        let mut read = vec![0u8; BUF_SIZE];
        let read_result = file.read_direct_at(0, &mut read);
        assert!(
            read_result.is_ok(),
            "Fs failed to read direct: {:?}",
            read_result.unwrap_err()
        );

        assert!(buf.eq(&read), "File mismatch. Data read result:{:?}", read);
    }

    #[ktest]
    fn test_write_and_read_file() {
        let fs = load_exfat();
        let root = fs.root_inode() as Arc<dyn Inode>;
        let file = create_file(root.clone(), "test");

        const BUF_SIZE: usize = PAGE_SIZE * 11 + 2023;

        let mut buf = vec![0u8; BUF_SIZE];
        for (i, num) in buf.iter_mut().enumerate() {
            //Use a prime number to make each sector different.
            *num = (i % 107) as u8;
        }

        let write_result = file.write_at(0, &buf);
        assert!(
            write_result.is_ok(),
            "Fs failed to write: {:?}",
            write_result.unwrap_err()
        );

        let mut read = vec![0u8; BUF_SIZE];
        let read_result = file.read_at(0, &mut read);
        assert!(
            read_result.is_ok(),
            "Fs failed to read: {:?}",
            read_result.unwrap_err()
        );

        assert!(buf.eq(&read), "File mismatch. Data read result:{:?}", read);
    }

    #[ktest]
    fn test_interleaved_write() {
        let fs = load_exfat();
        let root = fs.root_inode() as Arc<dyn Inode>;
        let a = create_file(root.clone(), "a");
        let b = create_file(root.clone(), "b");

        const BUF_SIZE: usize = PAGE_SIZE * 11 + 2023;

        let mut buf_a = vec![0u8; BUF_SIZE];
        for (i, num) in buf_a.iter_mut().enumerate() {
            //Use a prime number to make each sector different.
            *num = (i % 107) as u8;
        }

        let mut buf_b = vec![0u8; BUF_SIZE];
        for (i, num) in buf_b.iter_mut().enumerate() {
            //Use a prime number to make each sector different.
            *num = (i % 109) as u8;
        }

        let steps = 7;
        let write_len = (BUF_SIZE + steps - 1) / steps;
        for i in 0..steps {
            let start = i * write_len;
            let end = BUF_SIZE.min(start + write_len);
            a.write_at(start, &buf_a[start..end]).unwrap();
            b.write_at(start, &buf_b[start..end]).unwrap();
        }

        let mut read = vec![0u8; BUF_SIZE];
        a.read_at(0, &mut read).unwrap();
        assert!(
            buf_a.eq(&read),
            "File a mismatch. Data read result:{:?}",
            read
        );

        b.read_at(0, &mut read).unwrap();
        assert!(
            buf_b.eq(&read),
            "File b mismatch. Data read result:{:?}",
            read
        );
    }

    #[ktest]
    fn test_bitmap_modify_bit() {
        let fs = load_exfat();
        let bitmap_binding = fs.bitmap();
        let mut bitmap = bitmap_binding.lock();
        let total_bits_len = 1000;
        let initial_free_clusters = bitmap.free_clusters();

        let range_result =
            bitmap.find_next_free_cluster_range(EXFAT_RESERVED_CLUSTERS, total_bits_len);
        assert!(
            range_result.is_ok(),
            "Fail to get a free range with {:?} clusters",
            total_bits_len
        );

        let range_start_cluster = range_result.unwrap().start;
        let p = 107;
        for i in 0..total_bits_len {
            let relative_idx = (i * p) % total_bits_len;
            let idx = range_start_cluster + relative_idx;
            let res1 = bitmap.is_cluster_free(idx);
            assert!(
                res1.is_ok() && res1.unwrap(),
                "Cluster idx {:?} is set before set",
                relative_idx
            );

            let res2 = bitmap.set_bitmap_used(idx, true);
            assert!(
                res2.is_ok() && bitmap.free_clusters() == initial_free_clusters - 1,
                "Set cluster idx {:?} failed",
                relative_idx
            );

            let res3 = bitmap.is_cluster_free(idx);
            assert!(
                res3.is_ok() && !res3.unwrap(),
                "Cluster idx {:?} is unset after set",
                relative_idx
            );

            let res4 = bitmap.set_bitmap_unused(idx, true);
            assert!(
                res4.is_ok() && bitmap.free_clusters() == initial_free_clusters,
                "Clear cluster idx {:?} failed",
                relative_idx
            );

            let res5 = bitmap.is_cluster_free(idx);
            assert!(
                res5.is_ok() && res5.unwrap(),
                "Cluster idx {:?} is still set after clear",
                relative_idx
            );
        }
    }

    #[ktest]
    fn test_bitmap_modify_chunk() {
        let fs = load_exfat();
        let bitmap_binding = fs.bitmap();
        let mut bitmap = bitmap_binding.lock();
        let total_bits_len = 1000;
        let initial_free_clusters = bitmap.free_clusters();

        let range_result =
            bitmap.find_next_free_cluster_range(EXFAT_RESERVED_CLUSTERS, total_bits_len);
        assert!(
            range_result.is_ok(),
            "Fail to get a free range with {:?} clusters",
            total_bits_len
        );

        let range_start_idx = range_result.unwrap().start;
        let mut chunk_size = 1;
        let mut start_idx: u32 = range_start_idx;
        let mut end_idx = range_start_idx + 1;
        while end_idx <= range_start_idx + total_bits_len {
            let res1 = bitmap.set_bitmap_range_used(start_idx..end_idx, true);
            assert!(
                res1.is_ok() && bitmap.free_clusters() == initial_free_clusters - chunk_size,
                "Set cluster chunk [{:?}, {:?}) failed",
                start_idx,
                end_idx
            );

            for idx in start_idx..end_idx {
                let res = bitmap.is_cluster_free(idx);
                assert!(
                    res.is_ok() && !res.unwrap(),
                    "Cluster {:?} in chunk [{:?}, {:?}) is unset",
                    idx,
                    start_idx,
                    end_idx
                );
            }

            let res2 = bitmap.set_bitmap_range_unused(start_idx..end_idx, true);
            assert!(
                res2.is_ok() && bitmap.free_clusters() == initial_free_clusters,
                "Clear cluster chunk [{:?}, {:?}) failed",
                start_idx,
                end_idx
            );

            let res3 = bitmap.is_cluster_range_free(start_idx..end_idx);
            assert!(
                res3.is_ok() && res3.unwrap(),
                "Some bit in cluster chunk [{:?}, {:?}) is still set after clear",
                start_idx,
                end_idx
            );

            chunk_size += 1;
            start_idx = end_idx;
            end_idx = start_idx + chunk_size;
        }
    }

    #[ktest]
    fn test_bitmap_find() {
        let fs = load_exfat();
        let bitmap_binding = fs.bitmap();
        let mut bitmap = bitmap_binding.lock();
        let total_bits_len = 1000;

        let range_result =
            bitmap.find_next_free_cluster_range(EXFAT_RESERVED_CLUSTERS, total_bits_len);
        assert!(
            range_result.is_ok(),
            "Fail to get a free range with {:?} clusters",
            total_bits_len
        );

        let range_start_idx = range_result.unwrap().start;
        let mut chunk_size = 1;
        let mut start_idx;
        let mut end_idx = range_start_idx + 1;
        // 010010001000010000010000001...
        // chunk_size = k, relative_start_idx =(k-1)*(k+2)/2
        while end_idx <= range_start_idx + total_bits_len {
            let _ = bitmap.set_bitmap_used(end_idx, true);
            chunk_size += 1;
            start_idx = end_idx + 1;
            end_idx = start_idx + chunk_size;
        }

        for k in 1..chunk_size {
            let start_idx_k = bitmap.find_next_free_cluster_range(range_start_idx, k);
            assert!(
                start_idx_k.is_ok()
                    && start_idx_k.clone().unwrap().start
                        == (k - 1) * (k + 2) / 2 + range_start_idx
                    && start_idx_k.unwrap().end == (k * k + 3 * k - 2) / 2 + range_start_idx,
                "Fail to find chunk size {:?}",
                k
            );
        }

        for k in 1..chunk_size {
            let start_idx_k = bitmap.find_next_free_cluster_range_fast(range_start_idx, k);
            assert!(
                start_idx_k.is_ok()
                    && start_idx_k.clone().unwrap().start
                        == (k - 1) * (k + 2) / 2 + range_start_idx
                    && start_idx_k.unwrap().end == (k * k + 3 * k - 2) / 2 + range_start_idx,
                "Fail to find chunk size {:?} with fast",
                k
            );
        }
    }

    #[ktest]
    fn test_resize_single() {
        let fs = load_exfat();
        let root = fs.root_inode();
        let f = create_file(root.clone(), "xxx");
        let cluster_size = fs.cluster_size();
        let initial_free_clusters = fs.free_clusters();

        let max_clusters = 1000.min(initial_free_clusters);
        let mut alloc_clusters = 0;
        while alloc_clusters < max_clusters {
            alloc_clusters += 1;
            info!("alloc_clusters = {:?}", alloc_clusters);
            f.resize(alloc_clusters as usize * cluster_size);
            assert!(
                fs.free_clusters() == initial_free_clusters - alloc_clusters,
                "Fail to linearly expand file to {:?} clusters",
                alloc_clusters
            );
        }
        // here alloc_clusters == max_clusters

        while alloc_clusters > 0 {
            alloc_clusters -= 1;
            f.resize(alloc_clusters as usize * cluster_size);
            assert!(
                fs.free_clusters() == initial_free_clusters - alloc_clusters,
                "Fail to linearly shrink file to {:?} clusters",
                alloc_clusters
            );
        }

        alloc_clusters = 1;
        let mut old_alloc_clusters = 0;
        let mut step = 1;
        while alloc_clusters <= max_clusters {
            f.resize(alloc_clusters as usize * cluster_size);
            assert!(
                fs.free_clusters() == initial_free_clusters - alloc_clusters,
                "Fail to expand file from {:?} clusters to {:?} clusters",
                old_alloc_clusters,
                alloc_clusters
            );
            old_alloc_clusters = alloc_clusters;
            step += 1;
            alloc_clusters += step;
        }

        while alloc_clusters > 0 {
            alloc_clusters -= step;
            step -= 1;
            f.resize(alloc_clusters as usize * cluster_size);
            assert!(
                fs.free_clusters() == initial_free_clusters - alloc_clusters,
                "Fail to shrink file from {:?} clusters to {:?} clusters",
                old_alloc_clusters,
                alloc_clusters
            );
            old_alloc_clusters = alloc_clusters;
        }
        assert!(alloc_clusters == 0);

        // Try to allocate a file larger than remaining spaces. This will fail without changing the remaining space.
        f.resize(initial_free_clusters as usize * cluster_size + 1);
        assert!(
            fs.free_clusters() == initial_free_clusters,
            "Fail to deal with a memeory overflow allocation"
        );

        // Try to allocate a file of exactly the same size as the remaining spaces. This will succeed.
        f.resize(initial_free_clusters as usize * cluster_size);
        assert!(
            fs.free_clusters() == 0,
            "Fail to deal with a exact allocation"
        );

        // Free the file just allocated. This will also succeed.
        f.resize(0);
        assert!(
            fs.free_clusters() == initial_free_clusters,
            "Fail to free a large chunk"
        );
    }

    #[ktest]
    fn test_resize_multiple() {
        let fs = load_exfat();
        let cluster_size = fs.cluster_size();
        let root = fs.root_inode();
        let file_num: u32 = 45;
        let mut file_names: Vec<String> = (0..file_num).map(|x| x.to_string()).collect();
        file_names.sort();
        let mut file_inodes: Vec<Arc<dyn Inode>> = Vec::new();
        for (file_id, file_name) in file_names.iter().enumerate() {
            let inode = create_file(root.clone(), file_name);
            file_inodes.push(inode);
        }

        let initial_free_clusters = fs.free_clusters();
        let max_clusters = 10000.min(initial_free_clusters);
        let mut step = 1;
        let mut cur_clusters_per_file = 0;
        while file_num * (cur_clusters_per_file + step) <= max_clusters {
            for (file_id, inode) in file_inodes.iter().enumerate() {
                inode.resize((cur_clusters_per_file + step) as usize * cluster_size);
                assert!(
<<<<<<< HEAD
                    fs.free_clusters()
                        == initial_free_clusters
                            - cur_clusters_per_file * file_num
                            - (file_id as u32 + 1) * step,
=======
                    fs.free_clusters() == initial_free_clusters - cur_clusters_per_file * file_num - (file_id as u32 + 1) * step,
>>>>>>> 278cd522
                    "Fail to resize file {:?} from {:?} to {:?}",
                    file_id,
                    cur_clusters_per_file,
                    cur_clusters_per_file + step
                );
            }
            cur_clusters_per_file += step;
            step += 1;
        }
    }
}<|MERGE_RESOLUTION|>--- conflicted
+++ resolved
@@ -337,14 +337,7 @@
         // however, after we remove child file, parent directory is removable.
         let _ = parent_inode.unlink(child_name);
         let rmdir_empty_dir = root.rmdir(parent_name);
-<<<<<<< HEAD
         assert!(rmdir_empty_dir.is_ok(), "Fail to remove an empty directory");
-=======
-        assert!(
-            rmdir_empty_dir.is_ok(),
-            "Fail to remove an empty directory"
-        );
->>>>>>> 278cd522
 
         // test remove a long name directory
         let long_dir_name = "x".repeat(MAX_NAME_LENGTH);
@@ -400,18 +393,19 @@
         let new_buf = vec![7u8; NEW_BUF_SIZE];
         let new_write_after_rename = a_inode_new.write_at(0, &new_buf);
         assert!(
-            new_write_after_rename.is_ok() && new_write_after_rename.clone().unwrap() == NEW_BUF_SIZE,
+            new_write_after_rename.is_ok()
+                && new_write_after_rename.clone().unwrap() == NEW_BUF_SIZE,
             "Fail to write file after rename: {:?}",
             new_write_after_rename.unwrap_err()
         );
 
-<<<<<<< HEAD
         let mut new_read = vec![0u8; NEW_BUF_SIZE];
         let _ = a_inode_new.read_at(0, &mut new_read);
-        assert!(new_buf.eq(&new_read), "New read and new write mismatch after rename");
-
-=======
->>>>>>> 278cd522
+        assert!(
+            new_buf.eq(&new_read),
+            "New read and new write mismatch after rename"
+        );
+
         // test rename between different directories
         let sub_folder_name = "test";
         let sub_folder = create_folder(root.clone(), sub_folder_name);
@@ -437,14 +431,7 @@
 
         // test rename file when the new_name is exist
         let rename_file_to_itself = root.rename(new_name, &root.clone(), new_name);
-<<<<<<< HEAD
         assert!(rename_file_to_itself.is_ok(), "Fail to rename to itself");
-=======
-        assert!(
-            rename_file_to_itself.is_ok(),
-            "Fail to rename to itself"
-        );
->>>>>>> 278cd522
 
         let rename_file_to_an_exist_folder = root.rename(new_name, &root.clone(), sub_folder_name);
         assert!(
@@ -463,29 +450,7 @@
         sub_dirs.sort();
 
         assert!(
-            sub_dirs.len() == 2
-                && sub_dirs[0].eq(sub_file_name)
-                && sub_dirs[1].eq(sub_folder_name)
-        );
-
-        // test rename with long file names
-        let long_name_a = "a".repeat(MAX_NAME_LENGTH);
-        let long_name_b = "b".repeat(MAX_NAME_LENGTH);
-        create_file(root.clone(), &long_name_a);
-        let rename_long_name_file = root.rename(&long_name_a, &root.clone(), &long_name_b);
-        assert!(
-            rename_long_name_file.is_ok(),
-            "Fail to rename a long name file"
-        );
-
-        // test rename with long file names
-        let long_name_a = "a".repeat(MAX_NAME_LENGTH);
-        let long_name_b = "b".repeat(MAX_NAME_LENGTH);
-        create_file(root.clone(), &long_name_a);
-        let rename_long_name_file = root.rename(&long_name_a, &root.clone(), &long_name_b);
-        assert!(
-            rename_long_name_file.is_ok(),
-            "Fail to rename a long name file"
+            sub_dirs.len() == 2 && sub_dirs[0].eq(sub_file_name) && sub_dirs[1].eq(sub_folder_name)
         );
     }
 
@@ -928,14 +893,10 @@
             for (file_id, inode) in file_inodes.iter().enumerate() {
                 inode.resize((cur_clusters_per_file + step) as usize * cluster_size);
                 assert!(
-<<<<<<< HEAD
                     fs.free_clusters()
                         == initial_free_clusters
                             - cur_clusters_per_file * file_num
                             - (file_id as u32 + 1) * step,
-=======
-                    fs.free_clusters() == initial_free_clusters - cur_clusters_per_file * file_num - (file_id as u32 + 1) * step,
->>>>>>> 278cd522
                     "Fail to resize file {:?} from {:?} to {:?}",
                     file_id,
                     cur_clusters_per_file,
