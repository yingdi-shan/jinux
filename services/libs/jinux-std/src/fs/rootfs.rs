use crate::fs::exfat::load_exfat;
use crate::prelude::*;

use super::fs_resolver::{FsPath, FsResolver};
use super::procfs::ProcFS;
use super::ramfs::RamFS;
use super::utils::{FileSystem, InodeMode, InodeType, MountNode};

use cpio_decoder::{CpioDecoder, FileType};
use lending_iterator::LendingIterator;
use libflate::gzip::Decoder as GZipDecoder;
use spin::Once;

/// Unpack and prepare the rootfs from the initramfs CPIO buffer.
pub fn init(initramfs_buf: &[u8]) -> Result<()> {
    init_root_mount();

    println!("[kernel] unpacking the initramfs.cpio.gz to rootfs ...");
    let fs = FsResolver::new();
    let mut decoder = CpioDecoder::new(
        GZipDecoder::new(initramfs_buf)
            .map_err(|_| Error::with_message(Errno::EINVAL, "invalid gzip buffer"))?,
    );

    loop {
        let Some(entry_result) = decoder.next() else {
            break;
        };

        let mut entry = entry_result?;

        // Make sure the name is a relative path, and is not end with "/".
        let entry_name = entry.name().trim_start_matches('/').trim_end_matches('/');
        if entry_name.is_empty() {
            return_errno_with_message!(Errno::EINVAL, "invalid entry name");
        }
        if entry_name == "." {
            continue;
        }

        // Here we assume that the directory referred by "prefix" must has been created.
        // The basis of this assumption is：
        // The mkinitramfs script uses `find` command to ensure that the entries are
        // sorted that a directory always appears before its child directories and files.
        let (parent, name) = if let Some((prefix, last)) = entry_name.rsplit_once('/') {
            (fs.lookup(&FsPath::try_from(prefix)?)?, last)
        } else {
            (fs.root().clone(), entry_name)
        };

        let metadata = entry.metadata();
        let mode = InodeMode::from_bits_truncate(metadata.permission_mode());
        match metadata.file_type() {
            FileType::File => {
                let dentry = parent.create(name, InodeType::File, mode)?;
                entry.read_all(dentry.inode().writer(0))?;
            }
            FileType::Dir => {
                let _ = parent.create(name, InodeType::Dir, mode)?;
            }
            FileType::Link => {
                let dentry = parent.create(name, InodeType::SymLink, mode)?;
                let link_content = {
                    let mut link_data: Vec<u8> = Vec::new();
                    entry.read_all(&mut link_data)?;
                    core::str::from_utf8(&link_data)?.to_string()
                };
                dentry.inode().write_link(&link_content)?;
            }
            type_ => {
                panic!("unsupported file type = {:?} in initramfs", type_);
            }
        }
    }
    // Mount ProcFS
    let proc_dentry = fs.lookup(&FsPath::try_from("/proc")?)?;
    proc_dentry.mount(ProcFS::new())?;
    // Mount DevFS
    let dev_dentry = fs.lookup(&FsPath::try_from("/dev")?)?;
    dev_dentry.mount(RamFS::new())?;
<<<<<<< HEAD
    // Mount ExfatFS
    let exfat_dentry = fs.root().clone().create(
        "exfat",
        InodeType::Dir,
        InodeMode::from_bits_truncate(0o777),
    )?;
    exfat_dentry.mount(load_exfat())?;
=======
>>>>>>> e0a796a1

    println!("[kernel] rootfs is ready");

    Ok(())
}

pub fn mount_fs_at(fs: Arc<dyn FileSystem>, fs_path: &FsPath) -> Result<()> {
    let target_dentry = FsResolver::new().lookup(fs_path)?;
    target_dentry.mount(fs)?;
    Ok(())
}

static ROOT_MOUNT: Once<Arc<MountNode>> = Once::new();

pub fn init_root_mount() {
    ROOT_MOUNT.call_once(|| -> Arc<MountNode> {
        let rootfs = RamFS::new();
        MountNode::new_root(rootfs)
    });
}

pub fn root_mount() -> &'static Arc<MountNode> {
    ROOT_MOUNT.get().unwrap()
}<|MERGE_RESOLUTION|>--- conflicted
+++ resolved
@@ -78,7 +78,6 @@
     // Mount DevFS
     let dev_dentry = fs.lookup(&FsPath::try_from("/dev")?)?;
     dev_dentry.mount(RamFS::new())?;
-<<<<<<< HEAD
     // Mount ExfatFS
     let exfat_dentry = fs.root().clone().create(
         "exfat",
@@ -86,8 +85,6 @@
         InodeMode::from_bits_truncate(0o777),
     )?;
     exfat_dentry.mount(load_exfat())?;
-=======
->>>>>>> e0a796a1
 
     println!("[kernel] rootfs is ready");
 
