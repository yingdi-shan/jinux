--- conflicted
+++ resolved
@@ -65,12 +65,9 @@
     "rdrand",
 ] }
 bitvec = { version = "1.0", default-features = false, features = ["alloc"] }
-<<<<<<< HEAD
 hashbrown = "0.14"
-=======
 static_assertions = "1.1.0"
 inherit-methods-macro = { git = "https://github.com/jinzhao-dev/inherit-methods-macro", rev = "98f7e3e" }
->>>>>>> e0a796a1
 
 [dependencies.lazy_static]
 version = "1.0"
